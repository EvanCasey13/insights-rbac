--- conflicted
+++ resolved
@@ -110,12 +110,8 @@
         try:
             self._replicator.replicate(
                 ReplicationEvent(
-<<<<<<< HEAD
-                    type=self.event_type,
+                    event_type=self.event_type,
                     info={"group_uuid": self.group.uuid},
-=======
-                    event_type=self.event_type,
->>>>>>> 09cb3d4b
                     # TODO: need to think about partitioning
                     # Maybe resource id
                     partition_key="rbactodo",
