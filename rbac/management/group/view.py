--- conflicted
+++ resolved
@@ -427,7 +427,6 @@
                 "status_code": status.HTTP_404_NOT_FOUND,
                 "errors": [{"detail": "User(s) {} not found.".format(users), "status": "404", "source": "principals"}],
             }
-<<<<<<< HEAD
         return resp
 
     def add_principals(self, group, principals_from_response, org_id=None):
@@ -435,10 +434,7 @@
         tenant = self.request.tenant
         new_principals = []
         for item in principals_from_response:
-=======
-        for item in resp.get("data", []):
             # cross-account request principals won't be in the resp from BOP since they don't exist
->>>>>>> 8bb3ebb2
             username = item["username"]
             try:
                 principal = Principal.objects.get(username__iexact=username, tenant=tenant)
