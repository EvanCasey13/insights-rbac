#
# Copyright 2020 Red Hat, Inc.
#
# This program is free software: you can redistribute it and/or modify
# it under the terms of the GNU Affero General Public License as
# published by the Free Software Foundation, either version 3 of the
# License, or (at your option) any later version.
#
# This program is distributed in the hope that it will be useful,
# but WITHOUT ANY WARRANTY; without even the implied warranty of
# MERCHANTABILITY or FITNESS FOR A PARTICULAR PURPOSE.  See the
# GNU Affero General Public License for more details.
#
# You should have received a copy of the GNU Affero General Public License
# along with this program.  If not, see <https://www.gnu.org/licenses/>.
#

"""View for internal tenant management."""
import datetime
import json
import logging

import pytz
from django.conf import settings
from django.db.migrations.recorder import MigrationRecorder
from django.http import HttpResponse
from django.shortcuts import get_object_or_404
from management.cache import TenantCache
from management.models import Group, Role
from management.tasks import run_migrations_in_worker, run_seeds_in_worker
from tenant_schemas.utils import tenant_context

from api.models import Tenant
from api.tasks import cross_account_cleanup


logger = logging.getLogger(__name__)
TENANTS = TenantCache()


def destructive_ok():
    """Determine if it's ok to run destructive operations."""
    now = datetime.datetime.utcnow().replace(tzinfo=pytz.UTC)
    return now < settings.INTERNAL_DESTRUCTIVE_API_OK_UNTIL


def tenant_is_unmodified():
    """Determine whether or not the tenant has been modified."""
    if Role.objects.filter(system=True).count() != Role.objects.count():
        return False
    if Group.objects.count() != 1:
        return False
    if Group.objects.filter(system=True).count() != 1:
        return False
    return True


def list_unmodified_tenants(request):
    """List unmodified tenants.

    GET /_private/api/tenant/unmodified/?limit=<limit>&offset=<offset>
    """
    logger.info(f"Unmodified tenants requested by: {request.user.username}")
    limit = int(request.GET.get("limit", 0))
    offset = int(request.GET.get("offset", 0))

    if limit:
        tenant_qs = Tenant.objects.exclude(schema_name="public")[offset : (limit + offset)]  # noqa: E203
    else:
        tenant_qs = Tenant.objects.exclude(schema_name="public")
    to_return = []
    for tenant_obj in tenant_qs:
        with tenant_context(tenant_obj):
            if tenant_is_unmodified():
                to_return.append(tenant_obj.schema_name)
    payload = {
        "unmodified_tenants": to_return,
        "unmodified_tenants_count": len(to_return),
        "total_tenants_count": tenant_qs.count(),
    }
    return HttpResponse(json.dumps(payload), content_type="application/json")


def tenant_view(request, tenant_schema_name):
    """View method for internal tenant requests.

    DELETE /_private/api/tenant/<schema_name>/
    """
    logger.info(f"Tenant view: {request.method} {request.user.username}")
    if request.method == "DELETE":
        if not destructive_ok():
            return HttpResponse("Destructive operations disallowed.", status=400)

        tenant_obj = get_object_or_404(Tenant, schema_name=tenant_schema_name)
        with tenant_context(tenant_obj):
            if tenant_is_unmodified():
                logger.warning(f"Deleting tenant {tenant_schema_name}. Requested by {request.user.username}")
                TENANTS.delete_tenant(tenant_schema_name)
                tenant_obj.delete()
                return HttpResponse(status=204)
            else:
                return HttpResponse("Tenant cannot be deleted.", status=400)
    return HttpResponse(f'Method "{request.method}" not allowed.', status=405)


def run_migrations(request):
    """View method for running migrations.

    POST /_private/api/migrations/run/
    """
    if request.method == "POST":
        logger.info(f"Running migrations: {request.method} {request.user.username}")
        run_migrations_in_worker.delay()
        return HttpResponse("Migrations are running in a background worker.", status=202)
    return HttpResponse(f'Method "{request.method}" not allowed.', status=405)


def migration_progress(request):
    """View method for checking migration progress.

    GET /_private/api/migrations/progress/?migration_name=<migration_name>
    """
    if request.method == "GET":
        migration_name = request.GET.get("migration_name")
        app_name = request.GET.get("app", "management")
        if not migration_name:
            return HttpResponse("Please specify a migration name in the `?migration_name=` param.", status=400)
        tenants_completed_count = 0
        incomplete_tenants = []
        tenant_qs = Tenant.objects.exclude(schema_name="public")
        tenant_count = tenant_qs.count()
        for idx, tenant in enumerate(list(tenant_qs)):
            with tenant_context(tenant):
                migrations_have_run = MigrationRecorder.Migration.objects.filter(
                    name=migration_name, app=app_name
                ).exists()
                if migrations_have_run:
                    tenants_completed_count += 1
                else:
                    incomplete_tenants.append(tenant.schema_name)
        payload = {
            "migration_name": migration_name,
            "app_name": app_name,
            "tenants_completed_count": tenants_completed_count,
            "total_tenants_count": tenant_count,
            "incomplete_tenants": incomplete_tenants,
            "percent_completed": int((tenants_completed_count / tenant_count) * 100),
        }

        return HttpResponse(json.dumps(payload), content_type="application/json")
    return HttpResponse(f'Method "{request.method}" not allowed.', status=405)


def run_seeds(request):
    """View method for running seeds.

    POST /_private/api/seeds/run/?seed_types=permissions,roles,groups
    """
    if request.method == "POST":
        args = {}
        option_key = "seed_types"
        valid_values = ["permissions", "roles", "groups"]
        seed_types_param = request.GET.get(option_key)
        if seed_types_param:
            seed_types = seed_types_param.split(",")
            if not all([value in valid_values for value in seed_types]):
                return HttpResponse(f'Valid options for "{option_key}": {valid_values}.', status=400)
            args = {type: True for type in seed_types}
        logger.info(f"Running seeds: {request.method} {request.user.username}")
        run_seeds_in_worker.delay(args)
        return HttpResponse("Seeds are running in a background worker.", status=202)
    return HttpResponse(f'Method "{request.method}" not allowed.', status=405)


<<<<<<< HEAD
def car_expiry(request):
    """View method for running cross-account request expiry.

    POST /_private/api/cars/expire/
    """
    if request.method == "POST":
        logger.info("Running cross-account request expiration check.")
        cross_account_cleanup.delay()
        return HttpResponse("Expiry checks are running in a background worker.", status=202)
    return HttpResponse(f'Method "{request.method}" not allowed.', status=405)
=======
class SentryDiagnosticError(Exception):
    """Raise this to create an event in Sentry."""

    pass


def trigger_error(request):
    """Trigger an error to confirm Sentry is working."""
    raise SentryDiagnosticError
>>>>>>> 50bb44e2
<|MERGE_RESOLUTION|>--- conflicted
+++ resolved
@@ -172,7 +172,6 @@
     return HttpResponse(f'Method "{request.method}" not allowed.', status=405)
 
 
-<<<<<<< HEAD
 def car_expiry(request):
     """View method for running cross-account request expiry.
 
@@ -183,7 +182,8 @@
         cross_account_cleanup.delay()
         return HttpResponse("Expiry checks are running in a background worker.", status=202)
     return HttpResponse(f'Method "{request.method}" not allowed.', status=405)
-=======
+
+
 class SentryDiagnosticError(Exception):
     """Raise this to create an event in Sentry."""
 
@@ -192,5 +192,4 @@
 
 def trigger_error(request):
     """Trigger an error to confirm Sentry is working."""
-    raise SentryDiagnosticError
->>>>>>> 50bb44e2
+    raise SentryDiagnosticError