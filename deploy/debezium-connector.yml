apiVersion: template.openshift.io/v1
kind: Template
metadata:
  name: kafka-connectors
objects:
- apiVersion: kafka.strimzi.io/v1beta2
  kind: KafkaConnector
  metadata:
    name: ${CONNECTOR_NAME}
    annotations:
      strimzi.io/use-connector-resources: "true"
    labels:
      strimzi.io/cluster: ${KAFKA_CONNECT_INSTANCE}
  spec:
    class: io.debezium.connector.postgresql.PostgresConnector
    tasksMax: ${{MAX_TASKS}}
    config:
      database.server.name: ${DB_SERVERNAME}
      database.dbname: ${DB_NAME}
      database.hostname: ${DB_HOSTNAME}
      database.port: ${DB_PORT}
      database.user: ${DB_USER}
      database.password: ${DB_PASSWORD}
      topic.prefix: ${TOPIC_PREFIX}
<<<<<<< HEAD
      table.whitelist: ${TABLE_LIST}
=======
>>>>>>> 7230e07e
      table.include.list: ${TABLE_LIST}
      transforms: outbox
      transforms.outbox.type: io.debezium.transforms.outbox.EventRouter
      transforms.outbox.table.field.payload: ${PAYLOAD_NAME}
      plugin.name: pgoutput
      heartbeat.interval.ms: ${DEBEZIUM_HEARTBEAT_INTERVAL_MS}
      heartbeat.action.query: ${DEBEZIUM_ACTION_QUERY}
      topic.heartbeat.prefix: ${TOPIC_HEARTBEAT_PREFIX}
parameters:
- name: DB_SERVERNAME
  required: true
  description: Logical name that identifies and provides a namespace for the particular database server
- name: DB_NAME
  required: true
  description: Name for the database
- name: DB_HOSTNAME
  required: true
  description: URI for the target postgres database
- name: DB_PORT
  value: "5432"
  description: Port on which the target postgres database is listening for connections
- name: DB_USER
  value: databasejoe
  description: Username the connector should use to connect to the target postgres database
- name: DB_PASSWORD
  value: "1"
  description: Password for the above user on the target postgres database
- name: KAFKA_CONNECT_INSTANCE
  value: platform-kafka-connect
  description: Name of the target Kafka Connect instance for Connector
- name: CONNECTOR_NAME
  value: platform-connector
  description: Unique name for this Connector resource
- name: MAX_TASKS
  value: "1"
  description: How many tasks the Kafka Connect instance can create to process this Connector's work
- name: TABLE_LIST
  value: public.management_outbox
  description: The list of tables from which the connector captures change events.
- name: PAYLOAD_NAME
  value: payload
  description: Specify the field that contains the message payload in the outbox table
- name: TOPIC_PREFIX
  value: rbac
  description: Topic name prefix for the connector
- name: TOPIC_HEARTBEAT_PREFIX
  value: debezium-heartbeat
  description: Prefix for the connector heartbeat topic
- name: DEBEZIUM_ACTION_QUERY
  value: "SELECT pg_logical_emit_message(false, 'heartbeat', now()::varchar);"
  description: Query action that runs for each heartbeat event
- name: DEBEZIUM_HEARTBEAT_INTERVAL_MS
  value: "300000"
  description: The interval for the Debezium heartbeat in ms<|MERGE_RESOLUTION|>--- conflicted
+++ resolved
@@ -22,10 +22,7 @@
       database.user: ${DB_USER}
       database.password: ${DB_PASSWORD}
       topic.prefix: ${TOPIC_PREFIX}
-<<<<<<< HEAD
       table.whitelist: ${TABLE_LIST}
-=======
->>>>>>> 7230e07e
       table.include.list: ${TABLE_LIST}
       transforms: outbox
       transforms.outbox.type: io.debezium.transforms.outbox.EventRouter
