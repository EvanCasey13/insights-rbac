#
# Copyright 2019 Red Hat, Inc.
#
# This program is free software: you can redistribute it and/or modify
# it under the terms of the GNU Affero General Public License as
# published by the Free Software Foundation, either version 3 of the
# License, or (at your option) any later version.
#
# This program is distributed in the hope that it will be useful,
# but WITHOUT ANY WARRANTY; without even the implied warranty of
# MERCHANTABILITY or FITNESS FOR A PARTICULAR PURPOSE.  See the
# GNU Affero General Public License for more details.
#
# You should have received a copy of the GNU Affero General Public License
# along with this program.  If not, see <https://www.gnu.org/licenses/>.
#
"""Test the group viewset."""
import random
from unittest.mock import call, patch, ANY, Mock
from uuid import uuid4
import json
from django.db import transaction
from django.conf import settings
from django.urls import reverse, resolve
from django.test.utils import override_settings
from rest_framework import status
from rest_framework.response import Response
from rest_framework.test import APIClient

from api.models import Tenant, User
from management.cache import TenantCache
from management.group.serializer import GroupInputSerializer
from management.models import (
    Access,
    BindingMapping,
    Group,
    Permission,
    Principal,
    Policy,
    Role,
    ExtRoleRelation,
    ExtTenant,
    Workspace,
)
from management.relation_replicator.noop_replicator import NoopReplicator
from management.tenant_service.v2 import V2TenantBootstrapService
from tests.core.test_kafka import copy_call_args
from tests.identity_request import IdentityRequest
from tests.management.role.test_view import find_in_list, relation_api_tuple


def generate_group_member_relation_entry(group_uuid, principal_user_id):
    relation_entry = {"resource": {}}

    relation_entry["resource"]["type"] = {}
    relation_entry["resource"]["type"]["namespace"] = "rbac"
    relation_entry["resource"]["type"]["name"] = "group"
    relation_entry["resource"]["id"] = group_uuid

    relation_entry["relation"] = "member"

    relation_entry["subject"] = {}
    relation_entry["subject"]["subject"] = {}
    relation_entry["subject"]["subject"]["type"] = {}
    relation_entry["subject"]["subject"]["type"]["namespace"] = "rbac"
    relation_entry["subject"]["subject"]["type"]["name"] = "principal"
    relation_entry["subject"]["subject"]["id"] = principal_user_id

    return relation_entry


def replication_event(relations_to_add, relations_to_remove):
    """Create a replication event for a v1 role."""
    return {
        "relations_to_add": relations_to_add,
        "relations_to_remove": relations_to_remove,
    }


def generate_replication_event_to_add_principals(group_uuid, principal_user_id):
    return {
        "relations_to_add": [generate_group_member_relation_entry(group_uuid, principal_user_id)],
        "relations_to_remove": [],
    }


def generate_replication_event_to_remove_principals(group_uuid, principal_uuid):
    return {
        "relations_to_add": [],
        "relations_to_remove": [generate_group_member_relation_entry(group_uuid, principal_uuid)],
    }


def find_relation_in_list(relation_list, relation_tuple):
    return find_in_list(
        relation_list,
        lambda r: r["resource"]["type"]["name"] == relation_tuple["resource"]["type"]["name"]
        and r["resource"]["id"] == relation_tuple["resource"]["id"]
        and r["relation"] == relation_tuple["relation"]
        and r["subject"]["subject"]["type"]["name"] == relation_tuple["subject"]["subject"]["type"]["name"]
        and r["subject"]["subject"]["id"] == relation_tuple["subject"]["subject"]["id"],
    )


class GroupViewsetTests(IdentityRequest):
    """Test the group viewset."""

    def setUp(self):
        """Set up the group viewset tests."""
        super().setUp()
        request = self.request_context["request"]
        user = User()
        user.username = self.user_data["username"]
        user.account = self.customer_data["account_id"]
        user.org_id = self.customer_data["org_id"]
        user.admin = True
        request.user = user

        self.dummy_role_id = uuid4()

        test_tenant_org_id = "100001"

        # we need to delete old test_tenant's that may exist in cache
        TENANTS = TenantCache()
        TENANTS.delete_tenant(test_tenant_org_id)

        self.test_tenant = Tenant(
            tenant_name="acct1111111", account_id="1111111", org_id=test_tenant_org_id, ready=True
        )
        self.test_tenant.save()
        self.test_principal = Principal(username="test_user", tenant=self.test_tenant)
        self.test_principal.save()
        self.test_principalB = Principal(username="mock_user", tenant=self.test_tenant)
        self.test_principalB.save()
        self.test_principalC = Principal(username="user_not_attached_to_group_explicitly", tenant=self.test_tenant)
        self.test_principalC.save()
        user_data = {"username": "test_user", "email": "test@gmail.com"}
        test_request_context = self._create_request_context(
            {"account_id": "1111111", "tenant_name": "acct1111111", "org_id": test_tenant_org_id},
            user_data,
            is_org_admin=True,
        )
        test_request = test_request_context["request"]
        self.test_headers = test_request.META

        self.public_tenant = Tenant.objects.get(tenant_name="public")
        self.principal = Principal(username=self.user_data["username"], tenant=self.tenant, user_id="1")
        self.principal.save()
        self.principalB = Principal(username="mock_user", tenant=self.tenant, user_id="2")
        self.principalB.save()
        self.principalC = Principal(username="user_not_attached_to_group_explicitly", tenant=self.tenant)
        self.principalC.save()
        self.group = Group(name="groupA", tenant=self.tenant)
        self.group.save()
        self.role = Role.objects.create(
            name="roleA", description="A role for a group.", system=True, tenant=self.tenant
        )
        self.ext_tenant = ExtTenant.objects.create(name="foo")
        self.ext_role_relation = ExtRoleRelation.objects.create(role=self.role, ext_tenant=self.ext_tenant)
        self.policy = Policy.objects.create(name="policyA", group=self.group, tenant=self.tenant)
        self.policy.roles.add(self.role)
        self.policy.save()
        self.group.policies.add(self.policy)
        self.group.principals.add(self.principal, self.principalB)
        self.group.save()

        self.defGroup = Group(name="groupDef", platform_default=True, system=True, tenant=self.public_tenant)
        self.defGroup.save()
        self.defGroup.principals.add(self.principal, self.test_principal)
        self.defGroup.save()
        self.defPolicy = Policy(name="defPolicy", system=True, tenant=self.public_tenant, group=self.defGroup)
        self.defPolicy.save()

        self.adminGroup = Group(name="groupAdmin", admin_default=True, tenant=self.public_tenant, system=True)
        self.adminGroup.save()
        self.adminGroup.principals.add(self.principal, self.test_principal)
        self.adminGroup.save()
        self.adminPolicy = Policy(name="adminPolicy", tenant=self.public_tenant, group=self.adminGroup)
        self.adminPolicy.save()

        self.emptyGroup = Group(name="groupE", tenant=self.tenant)
        self.emptyGroup.save()

        self.groupB = Group.objects.create(name="groupB", tenant=self.tenant)
        self.groupB.principals.add(self.principal, self.principal)
        self.policyB = Policy.objects.create(name="policyB", group=self.groupB, tenant=self.tenant)
        self.roleB = Role.objects.create(name="roleB", system=False, tenant=self.tenant)
        self.policyB.roles.add(self.roleB)
        self.policyB.save()

        # role that's not assigned to principal
        self.roleOrphan = Role.objects.create(name="roleOrphan", tenant=self.tenant)

        # group that associates with multiple roles
        self.groupMultiRole = Group.objects.create(name="groupMultiRole", tenant=self.tenant)
        self.policyMultiRole = Policy.objects.create(name="policyMultiRole", tenant=self.tenant)
        self.policyMultiRole.roles.add(self.role)
        self.policyMultiRole.roles.add(self.roleB)
        self.groupMultiRole.policies.add(self.policyMultiRole)

        # fixtures for Service Accounts
        self.sa_client_ids = [
            "b6636c60-a31d-013c-b93d-6aa2427b506c",
            "69a116a0-a3d4-013c-b940-6aa2427b506c",
            "6f3c2700-a3d4-013c-b941-6aa2427b506c",
        ]
        self.service_accounts = []
        for uuid in self.sa_client_ids:
            principal = Principal(
                username="service-account-" + uuid,
                tenant=self.tenant,
                type="service-account",
                service_account_id=uuid,
                user_id=f"sa_sub_{uuid}",
            )
            self.service_accounts.append(principal)
            principal.save()

        self.group.principals.add(*self.service_accounts)
        self.group.save()

        self.root_workspace = Workspace.objects.create(
            type=Workspace.Types.ROOT,
            name="Root",
            tenant=self.tenant,
        )
        self.default_workspace = Workspace.objects.create(
            type=Workspace.Types.DEFAULT,
            name="Default",
            tenant=self.tenant,
            parent=self.root_workspace,
        )

    def tearDown(self):
        """Tear down group viewset tests."""
        Group.objects.all().delete()
        Principal.objects.all().delete()
        Role.objects.all().delete()
        Policy.objects.all().delete()
        Workspace.objects.filter(parent__isnull=False).delete()
        Workspace.objects.filter(parent__isnull=True).delete()

    @patch(
        "management.principal.proxy.PrincipalProxy.request_filtered_principals",
        return_value={"status_code": 200, "data": []},
    )
    @patch("core.kafka.RBACProducer.send_kafka_message")
    def test_create_group_success(self, send_kafka_message, mock_request):
        """Test that we can create a group."""
        with self.settings(NOTIFICATIONS_ENABLED=True):
            group_name = "groupC"
            test_data = {"name": group_name}

            org_id = self.customer_data["org_id"]

            # create a group
            url = reverse("v1_management:group-list")
            client = APIClient()
            response = client.post(url, test_data, format="json", **self.headers)
            uuid = response.data.get("uuid")
            self.assertEqual(response.status_code, status.HTTP_201_CREATED)

            # test that we can retrieve the group
            url = reverse("v1_management:group-detail", kwargs={"uuid": response.data.get("uuid")})
            response = client.get(url, **self.headers)
            group = Group.objects.get(uuid=uuid)

            # test whether newly created group is added correctly within audit log database
            al_url = "/api/rbac/v1/auditlogs/"
            al_client = APIClient()
            al_response = al_client.get(al_url, **self.headers)
            retrieve_data = al_response.data.get("data")
            al_list = retrieve_data
            al_dict = al_list[0]

            al_dict_principal_username = al_dict["principal_username"]
            al_dict_description = al_dict["description"]
            al_dict_resource = al_dict["resource_type"]
            al_dict_action = al_dict["action"]

            self.assertEqual(self.user_data["username"], al_dict_principal_username)
            self.assertIsNotNone(al_dict_description)
            self.assertEqual(al_dict_resource, "group")
            self.assertEqual(al_dict_action, "create")

            # test that we can retrieve the role
            url = reverse("v1_management:role-detail", kwargs={"uuid": response.data.get("uuid")})
            client = APIClient()
            self.assertIsNotNone(uuid)
            self.assertIsNotNone(response.data.get("name"))
            self.assertEqual(group_name, response.data.get("name"))
            self.assertEqual(group.tenant, self.tenant)
            send_kafka_message.assert_called_with(
                settings.NOTIFICATIONS_TOPIC,
                {
                    "bundle": "console",
                    "application": "rbac",
                    "event_type": "group-created",
                    "timestamp": ANY,
                    "events": [
                        {
                            "metadata": {},
                            "payload": {
                                "name": group_name,
                                "username": self.user_data["username"],
                                "uuid": str(group.uuid),
                            },
                        }
                    ],
                    "org_id": org_id,
                },
                ANY,
            )

    def test_create_default_group(self):
        """Test that system groups can be created."""
        group_name = "groupDef"

        # test group retrieval
        client = APIClient()
        url = reverse("v1_management:group-detail", kwargs={"uuid": self.defGroup.uuid})
        response = client.get(url, **self.headers)

        self.assertIsNotNone(response.data.get("uuid"))
        self.assertIsNotNone(response.data.get("name"))
        self.assertTrue(response.data.get("platform_default"))
        self.assertEqual(group_name, response.data.get("name"))

    def test_create_group_invalid(self):
        """Test that creating an invalid group returns an error."""
        test_data = {}
        url = reverse("v1_management:group-list")
        client = APIClient()
        response = client.post(url, test_data, format="json", **self.headers)
        self.assertEqual(response.status_code, status.HTTP_400_BAD_REQUEST)

    def test_create_duplicate_group(self):
        """Test that creating a duplicate group is not allowed."""
        group_name = "groupC"
        test_data = {"name": group_name}

        # create a group
        with transaction.atomic():
            url = reverse("v1_management:group-list")
            client = APIClient()
            response = client.post(url, test_data, format="json", **self.headers)
            self.assertEqual(response.status_code, status.HTTP_201_CREATED)

            response = client.post(url, test_data, format="json", **self.headers)
            self.assertEqual(response.status_code, status.HTTP_400_BAD_REQUEST)

    def test_create_group_with_reserved_name(self):
        """Test that creating a group with reserved name is not allowed."""

        # create a group
        url = reverse("v1_management:group-list")
        client = APIClient()

        test_data = {"name": "Custom default access"}
        response = client.post(url, test_data, format="json", **self.headers)
        self.assertEqual(response.status_code, status.HTTP_400_BAD_REQUEST)

        test_data = {"name": "default access"}
        response = client.post(url, test_data, format="json", **self.headers)
        self.assertEqual(response.status_code, status.HTTP_400_BAD_REQUEST)

    def test_group_filter_by_any_role_name_in_a_list_success(self):
        """Test default behaviour that filter groups by any role name in a list success."""
        url = "{}?role_names={},{}".format(reverse("v1_management:group-list"), "RoleA", "RoleB")
        client = APIClient()
        response = client.get(url, **self.headers)

        self.assertTrue(response.data.get("meta").get("count") == 3)

        expected_groups = [self.group.name, self.groupB.name, self.groupMultiRole.name]
        self.assertEqual(expected_groups, [group.get("name") for group in response.data.get("data")])

    def test_group_filter_by_all_role_name_in_a_list_success(self):
        """Test that filter groups by all role names in a list success."""
        url = "{}?role_names={},{}&role_discriminator=all".format(
            reverse("v1_management:group-list"), "RoleA", "roleB"
        )
        client = APIClient()
        response = client.get(url, **self.headers)

        self.assertTrue(response.data.get("meta").get("count") == 1)

        expected_groups = [self.groupMultiRole.name]
        self.assertEqual(expected_groups, [group.get("name") for group in response.data.get("data")])

    def test_group_filter_with_invalid_discriminator_failure(self):
        """Test that filter groups with invalid discriminator returns failed validation."""
        url = "{}?role_names={},{}&role_discriminator=invalid".format(
            reverse("v1_management:group-list"), "roleA", "ROLEb"
        )
        client = APIClient()
        response = client.get(url, **self.headers)

        self.assertEqual(response.status_code, status.HTTP_400_BAD_REQUEST)

    def test_group_filter_by_guids_with_invalid_guid(self):
        """Test that an invalid guid in a list of guids returns an error."""
        url = "{}?uuids=invalid"
        client = APIClient()
        response = client.get(url, **self.headers)
        # FIXME: This seems inconsistent with GUID validation we added elsewhere
        self.assertEqual(response.status_code, status.HTTP_404_NOT_FOUND)

    @patch(
        "management.principal.proxy.PrincipalProxy.request_filtered_principals",
        return_value={"status_code": 200, "data": []},
    )
    def test_read_group_success(self, mock_request):
        """Test that we can read a group."""
        url = reverse("v1_management:group-detail", kwargs={"uuid": self.group.uuid})
        client = APIClient()
        response = client.get(url, **self.headers)

        self.assertEqual(response.status_code, status.HTTP_200_OK)
        self.assertIsNotNone(response.data.get("name"))
        self.assertEqual(self.group.name, response.data.get("name"))
        self.assertEqual(len(response.data.get("roles")), 1)
        self.assertEqual(response.data.get("roles")[0]["uuid"], str(self.role.uuid))

    def test_read_group_invalid(self):
        """Test that reading an invalid group returns an error."""
        url = reverse("v1_management:group-detail", kwargs={"uuid": uuid4()})
        client = APIClient()
        response = client.get(url, **self.headers)
        self.assertEqual(response.status_code, status.HTTP_404_NOT_FOUND)

    def test_read_group_nonguid(self):
        """Test that reading a group with an invalid UUID returns an error."""
        url = reverse("v1_management:group-detail", kwargs={"uuid": "potato"})
        client = APIClient()
        response = client.get(url, **self.headers)
        self.assertEqual(response.status_code, status.HTTP_400_BAD_REQUEST)

    def test_read_group_list_success(self):
        """Test that we can read a list of groups."""
        url = reverse("v1_management:group-list")
        client = APIClient()
        response = client.get(url, **self.headers)

        self.assertEqual(response.status_code, status.HTTP_200_OK)
        for keyname in ["meta", "links", "data"]:
            self.assertIn(keyname, response.data)
        self.assertIsInstance(response.data.get("data"), list)
        self.assertEqual(len(response.data.get("data")), 6)

        group = response.data.get("data")[0]
        self.assertIsNotNone(group.get("name"))
        self.assertEqual(group.get("name"), self.group.name)

        # check that all fields from GroupInputSerializer are present
        for key in GroupInputSerializer().fields.keys():
            self.assertIn(key, group.keys())

    @override_settings(IT_BYPASS_TOKEN_VALIDATION=True)
    @patch(
        "management.principal.proxy.PrincipalProxy.request_filtered_principals",
        return_value={
            "status_code": 200,
            "data": [
                {
                    "org_id": "100001",
                    "is_org_admin": False,
                    "is_internal": False,
                    "id": 52567473,
                    "username": "user_based_principal",
                    "account_number": "1111111",
                    "is_active": True,
                }
            ],
        },
    )
    @patch(
        "management.principal.it_service.ITService.request_service_accounts",
        return_value=[
            {
                "clientId": "b7a82f30-bcef-013c-2452-6aa2427b506c",
                "name": f"service_account_name",
                "description": f"Service Account description",
                "owner": "jsmith",
                "username": "service_account-b7a82f30-bcef-013c-2452-6aa2427b506c",
                "time_created": 1706784741,
                "type": "service-account",
            }
        ],
    )
    def test_read_group_list_principalCount(self, mock_request, sa_mock_request):
        """Test that correct number is returned for principalCount."""
        # Create a test data - group with 1 user based and 1 service account principal
        group_name = "TestGroup"
        group = Group(name=group_name, tenant=self.tenant)
        group.save()

        user_based_principal = Principal(username="user_based_principal", tenant=self.test_tenant)
        user_based_principal.save()

        sa_uuid = "b7a82f30-bcef-013c-2452-6aa2427b506c"
        sa_based_principal = Principal(
            username="service_account-" + sa_uuid,
            tenant=self.tenant,
            type="service-account",
            service_account_id=sa_uuid,
        )
        sa_based_principal.save()

        group.principals.add(user_based_principal, sa_based_principal)
        self.group.save()

        # Test that /groups/{uuid}/principals/ returns correct count of user based principals
        url = f"{reverse('v1_management:group-principals', kwargs={'uuid': group.uuid})}"
        client = APIClient()
        response = client.get(url, **self.headers)

        self.assertEqual(response.status_code, status.HTTP_200_OK)
        self.assertEqual(int(response.data.get("meta").get("count")), 1)
        self.assertEqual(len(response.data.get("data")), 1)
        principal_out = response.data.get("data")[0]
        self.assertEqual(principal_out["username"], user_based_principal.username)

        # Test that /groups/{uuid}/principals/?principal_type=service-account returns
        # correct count of service account based principals
        url = (
            f"{reverse('v1_management:group-principals', kwargs={'uuid': group.uuid})}?principal_type=service-account"
        )
        client = APIClient()
        response = client.get(url, **self.headers)

        self.assertEqual(response.status_code, status.HTTP_200_OK)
        self.assertEqual(int(response.data.get("meta").get("count")), 1)
        self.assertEqual(len(response.data.get("data")), 1)
        sa_out = response.data.get("data")[0]
        self.assertEqual(sa_out["username"], sa_based_principal.username)

        # Test that /groups/?name=<group_name> returns 1 group with principalCount for only user based principals
        url = f"{reverse('v1_management:group-list')}?name={group_name}"
        client = APIClient()
        response = client.get(url, **self.headers)

        self.assertEqual(response.status_code, status.HTTP_200_OK)
        self.assertEqual(len(response.data.get("data")), 1)

        group = response.data.get("data")[0]
        self.assertEqual(group["principalCount"], 1)

    def test_get_group_by_partial_name_by_default(self):
        """Test that getting groups by name returns partial match by default."""
        url = reverse("v1_management:group-list")
        url = "{}?name={}".format(url, "group")
        client = APIClient()
        response = client.get(url, **self.headers)
        self.assertEqual(response.data.get("meta").get("count"), 6)

    def test_get_group_by_partial_name_explicit(self):
        """Test that getting groups by name returns partial match when specified."""
        url = reverse("v1_management:group-list")
        url = "{}?name={}&name_match={}".format(url, "group", "partial")
        client = APIClient()
        response = client.get(url, **self.headers)
        self.assertEqual(response.data.get("meta").get("count"), 6)

    def test_get_group_by_name_invalid_criteria(self):
        """Test that getting groups by name fails with invalid name_match."""
        url = reverse("v1_management:group-list")
        url = "{}?name={}&name_match={}".format(url, "group", "bad_criteria")
        client = APIClient()
        response = client.get(url, **self.headers)
        self.assertEqual(response.status_code, status.HTTP_400_BAD_REQUEST)

    def test_get_group_by_exact_name_match(self):
        """Test that getting groups by name returns exact match."""
        url = reverse("v1_management:group-list")
        url = "{}?name={}&name_match={}".format(url, self.group.name, "exact")
        client = APIClient()
        response = client.get(url, **self.headers)
        self.assertEqual(response.data.get("meta").get("count"), 1)
        group = response.data.get("data")[0]
        self.assertEqual(group.get("name"), self.group.name)

    def test_get_group_by_exact_name_no_match(self):
        """Test that getting groups by name returns no results with exact match."""
        url = reverse("v1_management:group-list")
        url = "{}?name={}&name_match={}".format(url, "group", "exact")
        client = APIClient()
        response = client.get(url, **self.headers)
        self.assertEqual(response.data.get("meta").get("count"), 0)

    def test_get_group_invalid_sort_order_ignored(self):
        """Test that an invalid sort order value is ignored when getting groups."""
        url = reverse("v1_management:group-list")
        url = "{}?order_by=potato".format(url)
        client = APIClient()
        response = client.get(url, **self.headers)
        self.assertEqual(response.status_code, status.HTTP_200_OK)

    def test_filter_group_list_by_uuid_success(self):
        """Test that we can filter a list of groups by uuid."""
        url = f"{reverse('v1_management:group-list')}?uuid={self.group.uuid}"
        client = APIClient()
        response = client.get(url, **self.headers)

        self.assertEqual(response.status_code, status.HTTP_200_OK)
        for keyname in ["meta", "links", "data"]:
            self.assertIn(keyname, response.data)
        self.assertIsInstance(response.data.get("data"), list)
        self.assertEqual(len(response.data.get("data")), 1)

        group = response.data.get("data")[0]
        self.assertIsNotNone(group.get("name"))
        self.assertEqual(group.get("name"), self.group.name)

    def test_filter_group_list_by_uuid_multiple(self):
        """Test that we can filter a list of groups by uuid."""
        url = f"{reverse('v1_management:group-list')}?uuid={self.group.uuid},{self.groupB.uuid}"
        client = APIClient()
        response = client.get(url, **self.headers)

        self.assertEqual(response.status_code, status.HTTP_200_OK)
        for keyname in ["meta", "links", "data"]:
            self.assertIn(keyname, response.data)
        self.assertIsInstance(response.data.get("data"), list)
        self.assertEqual(len(response.data.get("data")), 2)

        group = response.data.get("data")[0]
        self.assertIsNotNone(group.get("name"))
        self.assertEqual(group.get("name"), self.group.name)
        group = response.data.get("data")[1]
        self.assertIsNotNone(group.get("name"))
        self.assertEqual(group.get("name"), self.groupB.name)

    def test_filter_group_list_by_uuid_fail(self):
        """Test that filtering by a nonexistent uuid returns nothing."""
        url = f"{reverse('v1_management:group-list')}?uuid={uuid4()}"
        client = APIClient()
        response = client.get(url, **self.headers)

        self.assertEqual(response.status_code, status.HTTP_200_OK)
        for keyname in ["meta", "links", "data"]:
            self.assertIn(keyname, response.data)
        self.assertEqual(response.data.get("data"), [])
        self.assertEqual(len(response.data.get("data")), 0)

    def test_filter_group_list_by_system_true(self):
        """Test that we can filter a list of groups by system flag true."""
        system_group = Group.objects.create(system=True, tenant=self.tenant)
        url = f"{reverse('v1_management:group-list')}?system=true"
        client = APIClient()
        response = client.get(url, **self.headers)

        self.assertEqual(response.status_code, status.HTTP_200_OK)
        response_group_uuids = [group["uuid"] for group in response.data.get("data")]
        self.assertCountEqual(
            response_group_uuids, [str(self.defGroup.uuid), str(system_group.uuid), str(self.adminGroup.uuid)]
        )

    def test_filter_group_list_by_system_false(self):
        """Test that we can filter a list of groups by system flag false."""
        url = f"{reverse('v1_management:group-list')}?system=false"
        client = APIClient()
        response = client.get(url, **self.headers)

        self.assertEqual(response.status_code, status.HTTP_200_OK)
        self.assertEqual(len(response.data.get("data")), 4)
        response_group_uuids = [group["uuid"] for group in response.data.get("data")]
        self.assertCountEqual(
            response_group_uuids,
            [
                str(self.group.uuid),
                str(self.groupB.uuid),
                str(self.emptyGroup.uuid),
                str(self.groupMultiRole.uuid),
            ],
        )

    def test_filter_group_list_by_platform_default_true(self):
        """Test that we can filter a list of groups by platform_default flag true."""
        default_group = Group.objects.create(
            name="Platform Default", platform_default=True, system=False, tenant=self.tenant
        )

        url = f"{reverse('v1_management:group-list')}?platform_default=true"
        client = APIClient()
        response = client.get(url, **self.headers)

        self.assertEqual(response.status_code, status.HTTP_200_OK)
        response_group_uuids = [group["uuid"] for group in response.data.get("data")]
        # Tenant default group will be returned instead of the public one
        self.assertCountEqual(response_group_uuids, [str(default_group.uuid)])

    def test_filter_group_list_by_platform_default_false(self):
        """Test that we can filter a list of groups by platform_default flag false."""
        url = f"{reverse('v1_management:group-list')}?platform_default=false"
        client = APIClient()
        response = client.get(url, **self.headers)

        self.assertEqual(response.status_code, status.HTTP_200_OK)
        self.assertEqual(len(response.data.get("data")), 5)
        response_group_uuids = [group["uuid"] for group in response.data.get("data")]
        self.assertCountEqual(
            response_group_uuids,
            [
                str(self.group.uuid),
                str(self.groupB.uuid),
                str(self.emptyGroup.uuid),
                str(self.groupMultiRole.uuid),
                str(self.adminGroup.uuid),
            ],
        )

    def test_filter_group_list_by_admin_default_true(self):
        """Test that we can filter a list of groups by admin default flag true."""
        default_group = Group.objects.create(
            name="Default admin access", admin_default=True, system=False, tenant=self.tenant
        )

        url = f"{reverse('v1_management:group-list')}?admin_default=true"
        client = APIClient()
        response = client.get(url, **self.headers)

        self.assertEqual(response.status_code, status.HTTP_200_OK)
        response_group_uuids = [group["uuid"] for group in response.data.get("data")]
        # Tenant default group will be returned instead of the public one
        self.assertCountEqual(response_group_uuids, [str(default_group.uuid)])

    def test_filter_group_list_by_admin_default_false(self):
        """Test that we can filter a list of groups by admin_default flag false."""
        url = f"{reverse('v1_management:group-list')}?admin_default=false"
        client = APIClient()
        response = client.get(url, **self.headers)

        self.assertEqual(response.status_code, status.HTTP_200_OK)
        self.assertEqual(len(response.data.get("data")), 5)
        response_group_uuids = [group["uuid"] for group in response.data.get("data")]
        self.assertCountEqual(
            response_group_uuids,
            [
                str(self.group.uuid),
                str(self.groupB.uuid),
                str(self.emptyGroup.uuid),
                str(self.groupMultiRole.uuid),
                str(self.defGroup.uuid),
            ],
        )

    @patch(
        "management.principal.proxy.PrincipalProxy.request_filtered_principals",
        return_value={"status_code": 200, "data": []},
    )
    @patch("core.kafka.RBACProducer.send_kafka_message")
    def test_update_group_success(self, send_kafka_message, mock_request):
        """Test that we can update an existing group."""
        with self.settings(NOTIFICATIONS_ENABLED=True):
            updated_name = self.group.name + "_update"
            test_data = {"name": updated_name}

            org_id = self.customer_data["org_id"]

            url = reverse("v1_management:group-detail", kwargs={"uuid": self.group.uuid})
            client = APIClient()
            response = client.put(url, test_data, format="json", **self.headers)
            self.assertEqual(response.status_code, status.HTTP_200_OK)

            self.assertIsNotNone(response.data.get("uuid"))
            self.assertEqual(updated_name, response.data.get("name"))

            # test whether newly edited (POST) group is added correctly within audit log database
            al_url = "/api/rbac/v1/auditlogs/"
            al_client = APIClient()
            al_response = al_client.get(al_url, **self.headers)
            retrieve_data = al_response.data.get("data")
            al_list = retrieve_data
            al_dict = al_list[0]

            al_dict_principal_username = al_dict["principal_username"]
            al_dict_description = al_dict["description"]
            al_dict_resource = al_dict["resource_type"]
            al_dict_action = al_dict["action"]

            self.assertEqual(self.user_data["username"], al_dict_principal_username)
            self.assertIsNotNone(al_dict_description)
            self.assertEqual(al_dict_resource, "group")
            self.assertEqual(al_dict_action, "edit")

            send_kafka_message.assert_called_with(
                settings.NOTIFICATIONS_TOPIC,
                {
                    "bundle": "console",
                    "application": "rbac",
                    "event_type": "group-updated",
                    "timestamp": ANY,
                    "events": [
                        {
                            "metadata": {},
                            "payload": {
                                "name": updated_name,
                                "username": self.user_data["username"],
                                "uuid": str(self.group.uuid),
                            },
                        }
                    ],
                    "org_id": org_id,
                },
                ANY,
            )

    def test_update_default_group(self):
        """Test that platform_default groups are protected from updates"""
        url = reverse("v1_management:group-detail", kwargs={"uuid": self.defGroup.uuid})
        test_data = {"name": self.defGroup.name + "_updated"}
        client = APIClient()
        response = client.put(url, test_data, format="json", **self.headers)
        self.assertEqual(response.status_code, status.HTTP_400_BAD_REQUEST)

    def test_update_admin_default_group(self):
        """Test that admin_default groups are protected from updates"""
        url = reverse("v1_management:group-detail", kwargs={"uuid": self.adminGroup.uuid})
        test_data = {"name": self.adminGroup.name + "_updated"}
        client = APIClient()
        response = client.put(url, test_data, format="json", **self.headers)
        self.assertEqual(response.status_code, status.HTTP_400_BAD_REQUEST)

    def test_update_admin_default_group_roles(self):
        """Test that admin_default groups' roles are protected from updates"""
        url = reverse("v1_management:group-roles", kwargs={"uuid": self.adminGroup.uuid})
        test_data = {"roles": [self.roleB.uuid]}
        client = APIClient()
        response = client.post(url, test_data, format="json", **self.headers)
        self.assertEqual(response.status_code, status.HTTP_400_BAD_REQUEST)

    @patch(
        "management.principal.proxy.PrincipalProxy.request_filtered_principals",
        return_value={"status_code": 200, "data": [{"username": "test_user"}]},
    )
    def test_failure_adding_principals_to_admin_default(self, mock_request):
        """Test that adding a principal to a admin default group will fail."""
        url = reverse("v1_management:group-principals", kwargs={"uuid": self.adminGroup.uuid})
        client = APIClient()
        username = "test_user"
        test_data = {"principals": [{"username": username}]}
        response = client.post(url, test_data, format="json", **self.headers)
        self.assertEqual(response.status_code, status.HTTP_400_BAD_REQUEST)

    def test_update_group_invalid(self):
        """Test that updating an invalid group returns an error."""
        url = reverse("v1_management:group-detail", kwargs={"uuid": uuid4()})
        client = APIClient()
        response = client.put(url, {}, format="json", **self.headers)
        self.assertEqual(response.status_code, status.HTTP_404_NOT_FOUND)

    def test_update_group_invalid_guid(self):
        """Test that an invalid GUID on update causes a 400."""
        url = reverse("v1_management:group-detail", kwargs={"uuid": "invalid_guid"})
        client = APIClient()
        response = client.put(url, {}, format="json", **self.headers)
        self.assertEqual(response.status_code, status.HTTP_400_BAD_REQUEST)

    @patch("management.relation_replicator.outbox_replicator.OutboxReplicator._save_replication_event")
    @patch("core.kafka.RBACProducer.send_kafka_message")
    def test_delete_group_success(self, send_kafka_message, mock_method):
        """Test that we can delete an existing group."""
        with self.settings(NOTIFICATIONS_ENABLED=True):
<<<<<<< HEAD
            url = reverse("group-roles", kwargs={"uuid": self.group.uuid})
=======
            url = reverse("v1_management:group-roles", kwargs={"uuid": self.group.uuid})
>>>>>>> 19e22b21
            request_body = {"roles": [self.role.uuid]}

            client = APIClient()
            response = client.post(url, request_body, format="json", **self.headers)
            self.assertEqual(response.status_code, status.HTTP_200_OK)

            default_workspace_uuid = str(self.default_workspace.uuid)
            role_binding_id = (
                BindingMapping.objects.filter(role=self.role, resource_id=default_workspace_uuid).get().mappings["id"]
            )

            url = reverse("v1_management:group-detail", kwargs={"uuid": self.group.uuid})
            client = APIClient()
            principals_user_ids = self.group.principals.values_list("user_id", flat=True)
            group_uuid = self.group.uuid
            response = client.delete(url, **self.headers)

            actual_call_arg = mock_method.call_args[0][0]
            to_remove = actual_call_arg["relations_to_remove"]
            self.assertEqual(8, len(to_remove))

            def assert_group_tuples(tuples_to_replicate):
                for user_id in principals_user_ids:
                    relation_tuple = relation_api_tuple(
                        "group",
                        group_uuid,
                        "member",
                        "principal",
                        f"redhat/{user_id}",
                    )

                    self.assertIsNotNone(find_relation_in_list(tuples_to_replicate, relation_tuple))

                relation_tuple = relation_api_tuple(
                    "role_binding",
                    role_binding_id,
                    "subject",
                    "group",
                    str(group_uuid),
                    "member",
                )
                self.assertIsNotNone(find_relation_in_list(tuples_to_replicate, relation_tuple))

                relation_tuple = relation_api_tuple(
                    "role_binding",
                    role_binding_id,
                    "role",
                    "role",
                    str(self.role.uuid),
                )
                self.assertIsNotNone(find_relation_in_list(tuples_to_replicate, relation_tuple))

                relation_tuple = relation_api_tuple(
                    "workspace",
                    default_workspace_uuid,
                    "binding",
                    "role_binding",
                    str(role_binding_id),
                )
                self.assertIsNotNone(find_relation_in_list(tuples_to_replicate, relation_tuple))

            assert_group_tuples(to_remove)

            self.assertEqual(response.status_code, status.HTTP_204_NO_CONTENT)

            org_id = self.customer_data["org_id"]

            # test whether correctly added to audit logs
            al_url = "/api/rbac/v1/auditlogs/"
            al_client = APIClient()
            al_response = al_client.get(al_url, **self.headers)
            retrieve_data = al_response.data.get("data")
            al_list = retrieve_data
            al_dict = al_list[0]

            al_dict_principal_username = al_dict["principal_username"]
            al_dict_description = al_dict["description"]
            al_dict_resource = al_dict["resource_type"]
            al_dict_action = al_dict["action"]

            self.assertEqual(self.user_data["username"], al_dict_principal_username)
            self.assertIsNotNone(al_dict_description)
            self.assertEqual(al_dict_resource, "group")
            self.assertEqual(al_dict_action, "delete")

            # verify the group no longer exists
            response = client.get(url, **self.headers)
            self.assertEqual(response.status_code, status.HTTP_404_NOT_FOUND)

            send_kafka_message.assert_called_with(
                settings.NOTIFICATIONS_TOPIC,
                {
                    "bundle": "console",
                    "application": "rbac",
                    "event_type": "group-deleted",
                    "timestamp": ANY,
                    "events": [
                        {
                            "metadata": {},
                            "payload": {
                                "name": self.group.name,
                                "username": self.user_data["username"],
                                "uuid": str(self.group.uuid),
                            },
                        }
                    ],
                    "org_id": org_id,
                },
                ANY,
            )

    def test_delete_default_group(self):
        """Test that platform_default groups are protected from deletion"""
        url = reverse("v1_management:group-detail", kwargs={"uuid": self.defGroup.uuid})
        client = APIClient()
        response = client.delete(url, **self.headers)
        self.assertEqual(response.status_code, status.HTTP_400_BAD_REQUEST)

    def test_delete_custom_default_group(self):
        """
        Test that custom platform_default groups can be deleted and the public default group
        becomes default for the tenant
        """
        client = APIClient()
        customDefGroup = Group(name="customDefGroup", platform_default=True, system=False, tenant=self.tenant)
        customDefGroup.save()
        customDefGroup.principals.add(self.test_principal)
        customDefGroup.save()
        customDefPolicy = Policy(name="customDefPolicy", system=True, tenant=self.tenant, group=customDefGroup)
        customDefPolicy.save()

        url = f"{reverse('v1_management:group-list')}?platform_default=true"
        response = client.get(url, **self.headers)
        self.assertEqual(len(response.data.get("data")), 1)
        self.assertEqual(response.data.get("data")[0]["uuid"], str(customDefGroup.uuid))

        url = reverse("v1_management:group-detail", kwargs={"uuid": customDefGroup.uuid})
        response = client.delete(url, **self.headers)
        self.assertEqual(response.status_code, status.HTTP_204_NO_CONTENT)

        url = f"{reverse('v1_management:group-list')}?platform_default=true"
        response = client.get(url, **self.headers)
        self.assertEqual(len(response.data.get("data")), 1)
        self.assertEqual(response.data.get("data")[0]["uuid"], str(self.defGroup.uuid))

    def test_delete_group_invalid(self):
        """Test that deleting an invalid group returns an error."""
        url = reverse("v1_management:group-detail", kwargs={"uuid": uuid4()})
        client = APIClient()
        response = client.delete(url, **self.headers)
        self.assertEqual(response.status_code, status.HTTP_404_NOT_FOUND)

    def test_delete_group_invalid_guid(self):
        """Test that deleting group with an invalid GUID returns an error."""
        url = reverse("v1_management:group-detail", kwargs={"uuid": "invalid_guid"})
        client = APIClient()
        response = client.delete(url, **self.headers)
        self.assertEqual(response.status_code, status.HTTP_400_BAD_REQUEST)

    def test_group_principals_invalid_method(self):
        """Test that using an unsupported REST method returns an error."""
        url = reverse("v1_management:group-principals", kwargs={"uuid": uuid4()})
        client = APIClient()
        response = client.put(url, {}, format="json", **self.headers)
        self.assertEqual(response.status_code, status.HTTP_405_METHOD_NOT_ALLOWED)

    @patch(
        "management.principal.proxy.PrincipalProxy.request_filtered_principals",
        return_value={
            "status_code": status.HTTP_500_INTERNAL_SERVER_ERROR,
            "errors": [
                {
                    "detail": "Unexpected error.",
                    "status": status.HTTP_500_INTERNAL_SERVER_ERROR,
                    "source": "principals",
                }
            ],
        },
    )
    def test_add_group_principals_failure(self, mock_request):
        """Test that adding a principal to a group returns the proper response on failure."""
        url = reverse("v1_management:group-principals", kwargs={"uuid": self.group.uuid})
        client = APIClient()
        new_username = uuid4()
        test_data = {"principals": [{"username": self.principal.username}, {"username": new_username}]}
        response = client.post(url, test_data, format="json", **self.headers)
        self.assertEqual(response.status_code, status.HTTP_500_INTERNAL_SERVER_ERROR)
        self.assertEqual(response.data[0]["detail"], "Unexpected error.")
        self.assertEqual(response.data[0]["status"], 500)
        self.assertEqual(response.data[0]["source"], "principals")

    def test_add_group_principal_invalid_guid(self):
        """Test that adding a principal to a group with an invalid GUID causes a 400."""
        url = reverse("v1_management:group-principals", kwargs={"uuid": "invalid_guid"})
        client = APIClient()
        test_data = {"principals": [{"username": self.principal.username}]}
        response = client.post(url, test_data, format="json", **self.headers)
        self.assertEqual(response.status_code, status.HTTP_400_BAD_REQUEST)

    @patch("management.relation_replicator.outbox_replicator.OutboxReplicator._save_replication_event")
    @patch(
        "management.principal.proxy.PrincipalProxy.request_filtered_principals",
        return_value={"status_code": 200, "data": []},
    )
    def test_add_group_principal_not_exists(self, mock_request, mock_method):
        """Test that adding a non-existing principal into existing group causes a 404"""
        url = reverse("v1_management:group-principals", kwargs={"uuid": self.group.uuid})
        client = APIClient()
        test_data = {"principals": [{"username": "not_existing_username"}]}

        response = client.post(url, test_data, format="json", **self.headers)
        self.assertEqual(response.status_code, status.HTTP_404_NOT_FOUND)
        self.assertIsNone(mock_method.call_args)

    @patch("management.relation_replicator.outbox_replicator.OutboxReplicator._save_replication_event")
    @patch(
        "management.principal.proxy.PrincipalProxy.request_filtered_principals",
        return_value={"status_code": 200, "data": [{"username": "test_add_user", "user_id": -448717}]},
    )
    @patch("core.kafka.RBACProducer.send_kafka_message")
    def test_add_group_principals_success(self, send_kafka_message, mock_request, mock_method):
        """Test that adding a principal to a group returns successfully."""
        # Create a group and a cross account user.
        with self.settings(NOTIFICATIONS_ENABLED=True):
            test_group = Group.objects.create(name="test", tenant=self.tenant)
            cross_account_user = Principal.objects.create(
                username="cross_account_user", cross_account=True, tenant=self.tenant
            )

            org_id = self.customer_data["org_id"]

            url = reverse("v1_management:group-principals", kwargs={"uuid": test_group.uuid})
            client = APIClient()
            username = "test_add_user"
            test_data = {"principals": [{"username": username}, {"username": cross_account_user.username}]}

            response = client.post(url, test_data, format="json", **self.headers)
            self.assertEqual(response.status_code, status.HTTP_200_OK)
            principal = Principal.objects.get(username=username)

            # Only the user exists in IT will be created and added to the group
            # cross account users won't be added
            self.assertEqual(len(response.data.get("principals")), 1)
            self.assertEqual(
                response.data.get("principals")[0], {"username": username, "user_id": int(principal.user_id)}
            )
            self.assertEqual(principal.tenant, self.tenant)

            actual_call_arg = mock_method.call_args[0][0]
            self.assertEqual(
                generate_replication_event_to_add_principals(str(test_group.uuid), "redhat/-448717"),
                actual_call_arg,
            )

            send_kafka_message.assert_called_with(
                settings.NOTIFICATIONS_TOPIC,
                {
                    "bundle": "console",
                    "application": "rbac",
                    "event_type": "group-updated",
                    "timestamp": ANY,
                    "events": [
                        {
                            "metadata": {},
                            "payload": {
                                "name": test_group.name,
                                "username": self.user_data["username"],
                                "uuid": str(test_group.uuid),
                                "operation": "added",
                                "principal": username,
                            },
                        }
                    ],
                    "org_id": org_id,
                },
                ANY,
            )

    @patch(
        "management.principal.proxy.PrincipalProxy.request_filtered_principals",
        return_value={"status_code": 200, "data": []},
    )
    def test_get_group_principals_empty(self, mock_request):
        """Test that getting principals from an empty group returns successfully."""
        client = APIClient()
        url = reverse("v1_management:group-principals", kwargs={"uuid": self.emptyGroup.uuid})
        response = client.get(url, **self.headers)
        self.assertEqual(response.status_code, status.HTTP_200_OK)
        self.assertEqual(response.data.get("meta").get("count"), 0)
        self.assertEqual(response.data.get("data"), [])

    def test_get_group_principals_invalid_guid(self):
        client = APIClient()
        url = reverse("v1_management:group-principals", kwargs={"uuid": "invalid"})
        response = client.get(url, **self.headers)
        self.assertEqual(response.status_code, status.HTTP_400_BAD_REQUEST)

    def test_get_group_principals_invalid_sort_order(self):
        """Test that an invalid value for sort order is rejected."""
        client = APIClient()
        url = reverse("v1_management:group-principals", kwargs={"uuid": self.emptyGroup.uuid})
        url += "?order_by=themis"
        response = client.get(url, **self.headers)
        self.assertEqual(response.status_code, status.HTTP_400_BAD_REQUEST)

    @patch(
        "management.principal.proxy.PrincipalProxy.request_filtered_principals",
        return_value={"status_code": 200, "data": []},
    )
    def test_get_group_principals_nonempty(self, mock_request):
        """Test that getting principals from a nonempty group returns successfully."""
        mock_request.return_value["data"] = [
            {"username": self.principal.username},
            {"username": self.principalB.username},
        ]

        client = APIClient()
        url = reverse("v1_management:group-principals", kwargs={"uuid": self.group.uuid})

        response = client.get(url, **self.headers)

        call_args, kwargs = mock_request.call_args_list[0]
        username_arg = call_args[0]

        for username in [self.principal.username, self.principalB.username]:
            self.assertTrue(username in username_arg)

        self.assertEqual(response.status_code, status.HTTP_200_OK)
        self.assertEqual(response.data.get("meta").get("count"), 2)
        self.assertEqual(response.data.get("data")[0].get("username"), self.principal.username)
        self.assertEqual(response.data.get("data")[1].get("username"), self.principalB.username)

    @patch(
        "management.principal.proxy.PrincipalProxy.request_filtered_principals",
        return_value={"status_code": 200, "data": [{"username": "test_user"}]},
    )
    def test_get_group_principals_nonempty_admin_only(self, mock_request):
        """Test that getting principals from a nonempty group returns successfully."""

        client = APIClient()
        url = reverse("v1_management:group-principals", kwargs={"uuid": self.group.uuid}) + f"?admin_only=true"

        response = client.get(url, **self.headers)

        call_args, kwargs = mock_request.call_args_list[0]
        username_arg = call_args[0]

        mock_request.assert_called_with(
            ANY,
            org_id=ANY,
            options={"sort_order": None, "username_only": "false", "admin_only": True, "principal_type": None},
        )

        self.assertTrue(self.principal.username in username_arg)
        self.assertEqual(response.status_code, status.HTTP_200_OK)
        self.assertEqual(len(response.data.get("data")), 1)
        self.assertEqual(response.data.get("data")[0].get("username"), "test_user")

    @patch("management.relation_replicator.outbox_replicator.OutboxReplicator._save_replication_event")
    @patch(
        "management.principal.proxy.PrincipalProxy.request_filtered_principals",
        return_value={"status_code": 200, "data": [{"username": "test_user"}]},
    )
    @patch("core.kafka.RBACProducer.send_kafka_message")
    def test_remove_group_principals_success(self, send_kafka_message, mock_request, mock_method):
        """Test that removing a principal to a group returns successfully."""
        self.maxDiff = None
        with self.settings(NOTIFICATIONS_ENABLED=True):
            test_user = Principal.objects.create(username="test_user", tenant=self.tenant, user_id="123798")
            self.group.principals.add(test_user)

            url = reverse("v1_management:group-principals", kwargs={"uuid": self.group.uuid})
            client = APIClient()

            org_id = self.customer_data["org_id"]

            url = "{}?usernames={}".format(url, "test_user")
            response = client.delete(url, format="json", **self.headers)
            self.assertEqual(response.status_code, status.HTTP_204_NO_CONTENT)

            send_kafka_message.assert_called_with(
                settings.NOTIFICATIONS_TOPIC,
                {
                    "bundle": "console",
                    "application": "rbac",
                    "event_type": "group-updated",
                    "timestamp": ANY,
                    "events": [
                        {
                            "metadata": {},
                            "payload": {
                                "name": self.group.name,
                                "username": self.user_data["username"],
                                "uuid": str(self.group.uuid),
                                "operation": "removed",
                                "principal": test_user.username,
                            },
                        }
                    ],
                    "org_id": org_id,
                },
                ANY,
            )

            actual_call_arg = mock_method.call_args[0][0]
            self.assertEqual(
                generate_replication_event_to_remove_principals(str(self.group.uuid), "redhat/123798"),
                actual_call_arg,
            )

    def test_remove_group_principals_invalid(self):
        """Test that removing a principal returns an error with invalid data format."""
        url = reverse("v1_management:group-principals", kwargs={"uuid": self.group.uuid})
        client = APIClient()
        response = client.delete(url, format="json", **self.headers)
        self.assertEqual(response.status_code, status.HTTP_400_BAD_REQUEST)
        self.assertEqual(
            str(response.data.get("errors")[0].get("detail")),
            "Query parameter service-accounts or usernames is required.",
        )

    def test_remove_group_principals_invalid_guid(self):
        """Test that removing a principal returns an error when GUID is invalid."""
        invalid_uuid = "invalid"
        url = reverse("v1_management:group-principals", kwargs={"uuid": invalid_uuid})
        client = APIClient()
        response = client.delete(url, format="json", **self.headers)
        self.assertEqual(response.status_code, status.HTTP_400_BAD_REQUEST)
        self.assertEqual(str(response.data.get("errors")[0].get("detail")), f"{invalid_uuid} is not a valid UUID.")

    def test_remove_group_principals_invalid_username(self):
        """Test that removing a principal returns an error for invalid username."""
        invalid_username = "invalid_3098408"
        url = (
            reverse("v1_management:group-principals", kwargs={"uuid": self.group.uuid})
            + f"?usernames={invalid_username}"
        )
        client = APIClient()
        response = client.delete(url, format="json", **self.headers)
        self.assertEqual(response.status_code, status.HTTP_404_NOT_FOUND)

        err_message = f"User(s) {{'{invalid_username}'}} not found in the group '{self.group.name}'."
        self.assertEqual(str(response.data.get("errors")[0].get("detail")), err_message)

    @patch(
        "management.principal.proxy.PrincipalProxy.request_filtered_principals",
        return_value={
            "status_code": 200,
            "data": [
                {
                    "org_id": "100001",
                    "is_org_admin": True,
                    "is_internal": False,
                    "id": 52567473,
                    "username": "test_user",
                    "account_number": "1111111",
                    "is_active": True,
                }
            ],
        },
    )
    def test_get_group_by_username(self, mock_request):
        """Test that getting groups for a principal returns successfully."""
        url = reverse("v1_management:group-list")
        url = "{}?username={}".format(url, self.test_principal.username)
        client = APIClient()
        response = client.get(url, **self.test_headers)
        self.assertEqual(response.data.get("meta").get("count"), 4)

        # Return bad request when user does not exist
        url = reverse("v1_management:group-list")
        url = "{}?username={}".format(url, uuid4())
        client = APIClient()
        response = client.get(url, **self.test_headers)
        self.assertEqual(response.status_code, status.HTTP_400_BAD_REQUEST)

    @patch(
        "management.principal.proxy.PrincipalProxy.request_filtered_principals",
        return_value={
            "status_code": 200,
            "data": [
                {
                    "org_id": "100001",
                    "is_org_admin": False,
                    "is_internal": False,
                    "id": 52567473,
                    "username": "user_not_attached_to_group_explicitly",
                    "account_number": "1111111",
                    "is_active": True,
                }
            ],
        },
    )
    def test_get_group_by_username_no_assigned_group(self, mock_request):
        """Test that getting groups for a principal not assigned to a group returns successfully."""
        # User who is not added to a group explicitly will return platform default group
        url = reverse("v1_management:group-list")
        url = "{}?username={}".format(url, self.principalC.username)
        client = APIClient()
        response = client.get(url, **self.test_headers)
        self.assertEqual(response.data.get("meta").get("count"), 2)

    @patch(
        "management.principal.proxy.PrincipalProxy.request_filtered_principals",
        return_value={
            "status_code": 200,
            "data": [
                {
                    "org_id": "100001",
                    "is_org_admin": True,
                    "is_internal": False,
                    "id": 52567473,
                    "username": "user_not_attached_to_group_explicitly",
                    "account_number": "1111111",
                    "is_active": True,
                }
            ],
        },
    )
    def test_get_group_by_username_for_cross_account_principal(self, mock_request):
        """Test that getting groups for a cross account principal won't have platform default group."""
        self.test_principalC.cross_account = True
        self.test_principalC.save()
        url = reverse("v1_management:group-list")
        url = "{}?username={}".format(url, self.test_principalC.username)
        client = APIClient()

        # User who is not added to a group explicitly will not return platform default group
        # if he is cross account principal.
        response = client.get(url, **self.test_headers)
        self.assertEqual(response.data.get("meta").get("count"), 1)

    @patch(
        "management.principal.proxy.PrincipalProxy.request_filtered_principals",
        return_value={
            "status_code": 200,
            "data": [
                {
                    "org_id": "100001",
                    "is_org_admin": True,
                    "is_internal": False,
                    "id": 52567473,
                    "username": "test_user",
                    "account_number": "1111111",
                    "is_active": True,
                }
            ],
        },
    )
    def test_get_group_by_username_with_capitalization(self, mock_request):
        """Test that getting groups for a username with capitalization returns successfully."""
        url = reverse("v1_management:group-list")
        username = "".join(random.choice([k.upper(), k]) for k in self.test_principal.username)
        url = "{}?username={}".format(url, username)
        client = APIClient()
        response = client.get(url, **self.test_headers)
        self.assertEqual(response.data.get("meta").get("count"), 4)

    def test_get_group_roles_success(self):
        """Test that getting roles for a group returns successfully."""
        url = reverse("v1_management:group-roles", kwargs={"uuid": self.group.uuid})
        client = APIClient()
        response = client.get(url, **self.headers)
        roles = response.data.get("data")

        self.assertEqual(response.status_code, status.HTTP_200_OK)
        self.assertEqual(len(roles), 1)
        self.assertEqual(roles[0].get("uuid"), str(self.role.uuid))
        self.assertEqual(roles[0].get("name"), self.role.name)
        self.assertEqual(roles[0].get("description"), self.role.description)

    def test_get_group_roles_with_exclude_false_success(self):
        """Test that getting roles with 'exclude=false' for a group works as default."""
        url = "%s?exclude=FALSE" % (reverse("v1_management:group-roles", kwargs={"uuid": self.group.uuid}))
        client = APIClient()
        response = client.get(url, **self.headers)
        roles = response.data.get("data")

        self.assertEqual(response.status_code, status.HTTP_200_OK)
        self.assertEqual(len(roles), 1)
        self.assertEqual(roles[0].get("uuid"), str(self.role.uuid))
        self.assertEqual(roles[0].get("name"), self.role.name)
        self.assertEqual(roles[0].get("description"), self.role.description)

    def test_get_group_roles_with_exclude_success(self):
        """Test that getting roles with 'exclude=True' for a group returns successfully."""
        url = "%s?exclude=True" % (reverse("v1_management:group-roles", kwargs={"uuid": self.group.uuid}))
        client = APIClient()
        response = client.get(url, **self.headers)
        roles = response.data.get("data")

        self.assertEqual(response.status_code, status.HTTP_200_OK)
        self.assertEqual(len(roles), 2)
        self.assertTrue(role.uuid in [self.roleB.uuid, self.roleOrphan.uuid] for role in roles)

    def test_get_group_roles_with_exclude_in_principal_scope_success(self):
        """Test that getting roles with 'exclude=True' for a group in principal scope."""
        url = "%s?exclude=True&scope=principal" % (
            reverse("v1_management:group-roles", kwargs={"uuid": self.group.uuid})
        )
        client = APIClient()
        response = client.get(url, **self.headers)
        roles = response.data.get("data")

        self.assertEqual(response.status_code, status.HTTP_200_OK)
        self.assertEqual(len(roles), 1)
        self.assertEqual(roles[0].get("uuid"), str(self.roleB.uuid))
        self.assertEqual(roles[0].get("name"), self.roleB.name)
        self.assertEqual(roles[0].get("description"), self.roleB.description)

    def test_get_group_roles_ordered(self):
        """Test getting roles with 'order_by=' returns properly."""
        url = f"{reverse('v1_management:group-roles', kwargs={'uuid': self.group.uuid})}?order_by=-name"
        client = APIClient()

        test_data = {"roles": [self.roleB.uuid]}
        response = client.post(url, test_data, format="json", **self.headers)

        self.assertEqual(response.status_code, status.HTTP_200_OK)

        response = client.get(url, **self.headers)
        roles = response.data.get("data")
        self.assertEqual(response.status_code, status.HTTP_200_OK)
        self.assertEqual(len(roles), 2)
        self.assertEqual(roles[0].get("name"), self.roleB.name)
        self.assertEqual(roles[1].get("name"), self.role.name)

    def test_get_group_roles_ordered_bad_input(self):
        url = f"{reverse('v1_management:group-roles', kwargs={'uuid': self.group.uuid})}?order_by=-themis"
        client = APIClient()
        response = client.get(url, **self.headers)

        self.assertEqual(response.status_code, status.HTTP_400_BAD_REQUEST)

    def test_get_group_roles_bad_group_guid(self):
        url = f"{reverse('v1_management:group-roles', kwargs={'uuid': 'kielbasa'})}"
        client = APIClient()
        response = client.get(url, **self.headers)
        self.assertEqual(response.status_code, status.HTTP_400_BAD_REQUEST)

    def test_get_group_roles_nonexistent_group(self):
        url = f"{reverse('v1_management:group-roles', kwargs={'uuid': uuid4()})}"
        client = APIClient()
        response = client.get(url, **self.headers)
        self.assertEqual(response.status_code, status.HTTP_404_NOT_FOUND)

    def test_exclude_input_invalid(self):
        """Test that getting roles with 'exclude=' for a group returns failed validation."""
        url = "%s?exclude=sth" % (reverse("v1_management:group-roles", kwargs={"uuid": self.group.uuid}))
        client = APIClient()
        response = client.get(url, **self.headers)

        self.assertEqual(response.status_code, status.HTTP_400_BAD_REQUEST)

    def test_role_name_filter_for_group_roles_no_match(self):
        """Test role_name filter for getting roles for a group."""
        url = reverse("v1_management:group-roles", kwargs={"uuid": self.group.uuid})
        url = "{}?role_name=test".format(url)
        client = APIClient()
        response = client.get(url, **self.headers)
        roles = response.data.get("data")

        self.assertEqual(response.status_code, status.HTTP_200_OK)
        self.assertEqual(len(roles), 0)

    def test_role_name_filter_for_group_roles_match(self):
        """Test role_name filter for getting roles for a group."""
        url = reverse("v1_management:group-roles", kwargs={"uuid": self.group.uuid})
        url = "{}?role_name={}".format(url, self.role.name)
        client = APIClient()
        response = client.get(url, **self.headers)
        roles = response.data.get("data")

        self.assertEqual(response.status_code, status.HTTP_200_OK)
        self.assertEqual(len(roles), 1)
        self.assertEqual(roles[0].get("uuid"), str(self.role.uuid))

    def test_role_display_name_filter_for_group_roles_no_match(self):
        """Test role_display_name filter for getting roles for a group."""
        url = reverse("v1_management:group-roles", kwargs={"uuid": self.group.uuid})
        url = "{}?role_display_name=test".format(url)
        client = APIClient()
        response = client.get(url, **self.headers)
        roles = response.data.get("data")

        self.assertEqual(response.status_code, status.HTTP_200_OK)
        self.assertEqual(len(roles), 0)

    def test_role_display_name_filter_for_group_roles_match(self):
        """Test role_display_name filter for getting roles for a group."""
        url = reverse("v1_management:group-roles", kwargs={"uuid": self.group.uuid})
        url = "{}?role_display_name={}".format(url, self.role.name)
        client = APIClient()
        response = client.get(url, **self.headers)
        roles = response.data.get("data")

        self.assertEqual(response.status_code, status.HTTP_200_OK)
        self.assertEqual(len(roles), 1)
        self.assertEqual(roles[0].get("uuid"), str(self.role.uuid))

    def test_role_description_filter_for_group_roles_no_match(self):
        """Test role_description filter for getting roles for a group."""
        url = reverse("v1_management:group-roles", kwargs={"uuid": self.group.uuid})
        url = "{}?role_description=test".format(url)
        client = APIClient()
        response = client.get(url, **self.headers)
        roles = response.data.get("data")

        self.assertEqual(response.status_code, status.HTTP_200_OK)
        self.assertEqual(len(roles), 0)

    def test_role_description_filter_for_group_roles_match(self):
        """Test role_description filter for getting roles for a group."""
        url = reverse("v1_management:group-roles", kwargs={"uuid": self.group.uuid})
        url = "{}?role_description={}".format(url, self.role.description)
        client = APIClient()
        response = client.get(url, **self.headers)
        roles = response.data.get("data")

        self.assertEqual(response.status_code, status.HTTP_200_OK)
        self.assertEqual(len(roles), 1)
        self.assertEqual(roles[0].get("uuid"), str(self.role.uuid))

    def test_all_role_filters_for_group_roles_no_match(self):
        """Test role filters for getting roles for a group."""
        url = reverse("v1_management:group-roles", kwargs={"uuid": self.group.uuid})
        url = "{}?role_description=test&role_name=test".format(url)
        client = APIClient()
        response = client.get(url, **self.headers)
        roles = response.data.get("data")

        self.assertEqual(response.status_code, status.HTTP_200_OK)
        self.assertEqual(len(roles), 0)

    def test_all_role_filters_for_group_roles_match(self):
        """Test role filters for getting roles for a group."""
        url = reverse("v1_management:group-roles", kwargs={"uuid": self.group.uuid})
        url = "{}?role_description={}&role_name={}".format(url, self.role.description, self.role.name)
        client = APIClient()
        response = client.get(url, **self.headers)
        roles = response.data.get("data")

        self.assertEqual(response.status_code, status.HTTP_200_OK)
        self.assertEqual(len(roles), 1)
        self.assertEqual(roles[0].get("uuid"), str(self.role.uuid))

    def test_group_filter_by_role_external_tenant(self):
        """Test that filtering groups by role_external_tenant succeeds."""
        url = reverse("v1_management:group-roles", kwargs={"uuid": self.group.uuid})
        url = "{}?role_external_tenant={}".format(url, "foo")
        client = APIClient()
        response = client.get(url, **self.headers)
        roles = response.data.get("data")

        self.assertEqual(response.status_code, status.HTTP_200_OK)
        self.assertEqual(len(roles), 1)
        self.assertEqual(roles[0].get("uuid"), str(self.role.uuid))

    def test_role_system_filter_for_group_roles(self):
        """Test role_system filter for getting roles for a group."""
        base_url = reverse("v1_management:group-roles", kwargs={"uuid": self.groupMultiRole.uuid})
        client = APIClient()
        response = client.get(base_url, **self.headers)
        self.assertEqual(len(response.data.get("data")), 2)

        url = f"{base_url}?role_system=true"
        client = APIClient()
        response = client.get(url, **self.headers)

        self.assertEqual(len(response.data.get("data")), 1)
        role = response.data.get("data")[0]
        self.assertEqual(role.get("system"), True)

        url = f"{base_url}?role_system=false"
        client = APIClient()
        response = client.get(url, **self.headers)

        self.assertEqual(len(response.data.get("data")), 1)
        role = response.data.get("data")[0]
        self.assertEqual(role.get("system"), False)

    @patch(
        "management.principal.proxy.PrincipalProxy.request_filtered_principals",
        return_value={"status_code": 200, "data": []},
    )
    def test_principal_username_filter_for_group_roles_no_match(self, mock_request):
        """Test principal_username filter for getting principals for a group."""
        url = reverse("v1_management:group-principals", kwargs={"uuid": self.group.uuid})
        url = "{}?principal_username=test".format(url)
        client = APIClient()
        response = client.get(url, **self.headers)
        principals = response.data.get("data")

        mock_request.assert_called_with(
            [],
            options={"sort_order": None, "username_only": "false", "principal_type": None},
            org_id=self.customer_data["org_id"],
        )
        self.assertEqual(response.status_code, status.HTTP_200_OK)
        self.assertEqual(len(principals), 0)

    @patch(
        "management.principal.proxy.PrincipalProxy.request_filtered_principals",
        return_value={"status_code": 200, "data": [{"username": "test_user"}]},
    )
    def test_principal_username_filter_for_group_roles_match(self, mock_request):
        """Test principal_username filter for getting principals for a group."""
        url = reverse("v1_management:group-principals", kwargs={"uuid": self.group.uuid})
        url = "{}?principal_username={}".format(url, self.principal.username)
        client = APIClient()
        response = client.get(url, **self.headers)
        principals = response.data.get("data")

        mock_request.assert_called_with(
            [self.principal.username],
            options={"sort_order": None, "username_only": "false", "principal_type": None},
            org_id=self.customer_data["org_id"],
        )
        self.assertEqual(response.status_code, status.HTTP_200_OK)
        self.assertEqual(len(principals), 1)

    @patch(
        "management.principal.proxy.PrincipalProxy.request_filtered_principals",
        return_value={"status_code": 200, "data": [{"username": "test_user"}]},
    )
    def test_principal_get_ordering_username_success(self, mock_request):
        """Test that passing a username order_by parameter calls the proxy correctly."""
        url = f"{reverse('v1_management:group-principals', kwargs={'uuid': self.group.uuid})}?order_by=username"
        client = APIClient()
        response = client.get(url, **self.headers)
        principals = response.data.get("data")
        expected_principals = sorted([self.principal.username, self.principalB.username])

        mock_request.assert_called_with(
            expected_principals,
            options={"sort_order": "asc", "username_only": "false", "principal_type": None},
            org_id=self.customer_data["org_id"],
        )
        self.assertEqual(response.status_code, status.HTTP_200_OK)
        self.assertEqual(len(principals), 1)

    @patch(
        "management.principal.proxy.PrincipalProxy.request_filtered_principals",
        return_value={"status_code": 200, "data": [{"username": "test_user"}]},
    )
    def test_principal_get_ordering_nonusername_fail(self, mock_request):
        """Test that passing a username order_by parameter calls the proxy correctly."""
        url = f"{reverse('v1_management:group-principals', kwargs={'uuid': self.group.uuid})}?order_by=best_joke"
        client = APIClient()
        response = client.get(url, **self.headers)
        principals = response.data.get("data")

        self.assertEqual(response.status_code, status.HTTP_400_BAD_REQUEST)
        self.assertEqual(principals, None)

    @patch("management.group.relation_api_dual_write_group_handler.OutboxReplicator._save_replication_event")
    def test_add_group_roles_system_policy_create_success(self, mock_method):
        """Test that adding a role to a group without a system policy returns successfully."""
        url = reverse("v1_management:group-roles", kwargs={"uuid": self.group.uuid})
        client = APIClient()
        test_data = {"roles": [self.roleB.uuid, self.dummy_role_id]}

        self.assertCountEqual([self.role], list(self.group.roles()))
        self.assertCountEqual([self.policy], list(self.group.policies.all()))

        response = client.post(url, test_data, format="json", **self.headers)

        roles = response.data.get("data")
        system_policies = Policy.objects.filter(system=True)
        system_policy = system_policies.get(group=self.group)

        self.assertEqual(len(system_policies), 2)
        self.assertCountEqual([system_policy, self.policy], list(self.group.policies.all()))
        self.assertCountEqual([self.roleB], list(system_policy.roles.all()))
        self.assertCountEqual([self.role], list(self.policy.roles.all()))
        self.assertCountEqual([self.role, self.roleB], list(self.group.roles()))
        self.assertEqual(len(roles), 2)
        self.assertEqual(roles[0].get("uuid"), str(self.role.uuid))
        self.assertEqual(roles[0].get("name"), self.role.name)
        self.assertEqual(roles[0].get("description"), self.role.description)
        self.assertEqual(system_policy.tenant, self.tenant)
        self.assertEqual(response.status_code, status.HTTP_200_OK)

    @patch("core.kafka.RBACProducer.send_kafka_message")
    def test_system_flag_update_on_add(self, send_kafka_message):
        """Test that adding a role to a platform_default group flips the system flag."""
        kafka_mock = copy_call_args(send_kafka_message)
        with self.settings(NOTIFICATIONS_ENABLED=True):
            url = reverse("v1_management:group-roles", kwargs={"uuid": self.defGroup.uuid})
            client = APIClient()
            test_data = {"roles": [self.roleB.uuid, self.dummy_role_id]}

            org_id = self.customer_data["org_id"]

            default_role = Role.objects.create(
                name="default_role",
                description="A default role for a group.",
                platform_default=True,
                system=True,
                tenant=self.public_tenant,
            )
            self.defGroup.policies.first().roles.add(default_role)
            self.assertTrue(self.defGroup.system)
            self.assertEqual(self.defGroup.roles().count(), 1)
            response = client.post(url, test_data, format="json", **self.headers)

            # Original platform default role does not change
            self.defGroup.refresh_from_db()
            self.assertEqual(self.defGroup.roles().count(), 1)
            self.assertTrue(self.defGroup.system)
            self.assertEqual(self.defGroup.tenant, self.public_tenant)
            self.assertEqual(response.status_code, status.HTTP_200_OK)

            # New platform default role for tenant created
            custom_default_group = Group.objects.get(platform_default=True, tenant=self.tenant)
            self.assertEqual(custom_default_group.name, "Custom default access")
            self.assertFalse(custom_default_group.system)
            self.assertEqual(custom_default_group.tenant, self.tenant)
            self.assertEqual(custom_default_group.roles().count(), 2)

            notification_messages = [
                call(
                    settings.NOTIFICATIONS_TOPIC,
                    {
                        "bundle": "console",
                        "application": "rbac",
                        "event_type": "platform-default-group-turned-into-custom",
                        "timestamp": ANY,
                        "events": [
                            {
                                "metadata": {},
                                "payload": {
                                    "name": custom_default_group.name,
                                    "username": self.user_data["username"],
                                    "uuid": str(custom_default_group.uuid),
                                },
                            }
                        ],
                        "org_id": org_id,
                    },
                    ANY,
                ),
                call(
                    settings.NOTIFICATIONS_TOPIC,
                    {
                        "bundle": "console",
                        "application": "rbac",
                        "event_type": "custom-default-access-updated",
                        "timestamp": ANY,
                        "events": [
                            {
                                "metadata": {},
                                "payload": {
                                    "name": custom_default_group.name,
                                    "username": self.user_data["username"],
                                    "uuid": str(custom_default_group.uuid),
                                    "operation": "added",
                                    "role": {"uuid": str(self.roleB.uuid), "name": self.roleB.name},
                                },
                            }
                        ],
                        "org_id": org_id,
                    },
                    ANY,
                ),
            ]
            kafka_mock.assert_has_calls(notification_messages, any_order=True)

    @patch("core.kafka.RBACProducer.send_kafka_message")
    def test_system_flag_update_on_remove(self, send_kafka_message):
        """Test that removing a role from a platform_default group flips the system flag."""
        kafka_mock = copy_call_args(send_kafka_message)
        with self.settings(NOTIFICATIONS_ENABLED=True):
            default_role = Role.objects.create(
                name="default_role",
                description="A default role for a group.",
                platform_default=True,
                system=True,
                tenant=self.public_tenant,
            )
            self.defGroup.policies.first().roles.add(default_role)
            self.assertTrue(self.defGroup.system)

            org_id = self.customer_data["org_id"]

            url = reverse("v1_management:group-roles", kwargs={"uuid": self.defGroup.uuid})
            client = APIClient()
            url = "{}?roles={}".format(url, default_role.uuid)
            response = client.delete(url, format="json", **self.headers)
            self.assertEqual(response.status_code, status.HTTP_204_NO_CONTENT)
            self.defGroup.refresh_from_db()
            self.assertEqual(self.defGroup.name, "groupDef")
            self.assertTrue(self.defGroup.system)
            self.assertTrue(self.defGroup.tenant, self.tenant)
            self.assertTrue(self.defGroup.roles(), 1)

            # New platform default role for tenant created
            custom_default_group = Group.objects.get(platform_default=True, tenant=self.tenant)
            self.assertEqual(custom_default_group.name, "Custom default access")
            self.assertFalse(custom_default_group.system)
            self.assertEqual(custom_default_group.tenant, self.tenant)
            self.assertEqual(custom_default_group.roles().count(), 0)

            notification_messages = [
                call(
                    settings.NOTIFICATIONS_TOPIC,
                    {
                        "bundle": "console",
                        "application": "rbac",
                        "event_type": "platform-default-group-turned-into-custom",
                        "timestamp": ANY,
                        "events": [
                            {
                                "metadata": {},
                                "payload": {
                                    "name": custom_default_group.name,
                                    "username": self.user_data["username"],
                                    "uuid": str(custom_default_group.uuid),
                                },
                            }
                        ],
                        "org_id": org_id,
                    },
                    ANY,
                ),
                call(
                    settings.NOTIFICATIONS_TOPIC,
                    {
                        "bundle": "console",
                        "application": "rbac",
                        "event_type": "custom-default-access-updated",
                        "timestamp": ANY,
                        "events": [
                            {
                                "metadata": {},
                                "payload": {
                                    "name": custom_default_group.name,
                                    "username": self.user_data["username"],
                                    "uuid": str(custom_default_group.uuid),
                                    "operation": "removed",
                                    "role": {"uuid": str(default_role.uuid), "name": default_role.name},
                                },
                            }
                        ],
                        "org_id": org_id,
                    },
                    ANY,
                ),
            ]
            kafka_mock.assert_has_calls(notification_messages, any_order=True)

    def test_add_group_roles_bad_group_guid(self):
        group_url = reverse("v1_management:group-roles", kwargs={"uuid": "master_exploder"})
        client = APIClient()
        test_data = {"roles": [self.roleB.uuid]}
        response = client.post(group_url, test_data, format="json", **self.headers)
        self.assertEqual(response.status_code, status.HTTP_400_BAD_REQUEST)

    def test_add_group_roles_system_policy_create_new_group_success(self):
        """Test that adding a role to a group without a system policy returns successfully."""
        group_url = reverse("v1_management:group-roles", kwargs={"uuid": self.group.uuid})
        groupB_url = reverse("v1_management:group-roles", kwargs={"uuid": self.groupB.uuid})
        client = APIClient()
        test_data = {"roles": [self.roleB.uuid]}

        response = client.post(group_url, test_data, format="json", **self.headers)
        responseB = client.post(groupB_url, test_data, format="json", **self.headers)

        system_policies = Policy.objects.filter(system=True)
        system_policy = system_policies.get(group=self.group)
        system_policyB = system_policies.get(group=self.groupB)

        self.assertEqual(len(system_policies), 3)
        self.assertCountEqual([self.roleB], list(system_policy.roles.all()))
        self.assertCountEqual([self.roleB], list(system_policyB.roles.all()))
        self.assertEqual(response.status_code, status.HTTP_200_OK)
        self.assertEqual(responseB.status_code, status.HTTP_200_OK)

    def test_add_group_roles_system_policy_get_success(self):
        """Test that adding a role to a group with existing system policy returns successfully."""
        url = reverse("v1_management:group-roles", kwargs={"uuid": self.group.uuid})
        client = APIClient()
        test_data = {"roles": [self.roleB.uuid, self.dummy_role_id]}
        system_policy_name = "System Policy for Group {}".format(self.group.uuid)
        system_policy = Policy.objects.create(
            system=True, tenant=self.tenant, group=self.group, name=system_policy_name
        )
        self.assertCountEqual([self.role], list(self.group.roles()))
        self.assertCountEqual([system_policy, self.policy], list(self.group.policies.all()))

        response = client.post(url, test_data, format="json", **self.headers)

        roles = response.data.get("data")
        self.assertCountEqual([system_policy, self.policy], list(self.group.policies.all()))
        self.assertCountEqual([self.roleB], list(system_policy.roles.all()))
        self.assertCountEqual([self.role], list(self.policy.roles.all()))
        self.assertCountEqual([self.role, self.roleB], list(self.group.roles()))
        self.assertEqual(len(roles), 2)
        self.assertEqual(roles[0].get("uuid"), str(self.role.uuid))
        self.assertEqual(roles[0].get("name"), self.role.name)
        self.assertEqual(roles[0].get("description"), self.role.description)
        self.assertEqual(response.status_code, status.HTTP_200_OK)

    @patch("core.kafka.RBACProducer.send_kafka_message")
    def test_add_group_multiple_roles_success(self, send_kafka_message):
        """Test that adding multiple roles to a group returns successfully."""
        kafka_mock = copy_call_args(send_kafka_message)
        with self.settings(NOTIFICATIONS_ENABLED=True):
            groupC = Group.objects.create(name="groupC", tenant=self.tenant)
            url = reverse("v1_management:group-roles", kwargs={"uuid": groupC.uuid})
            client = APIClient()
            test_data = {"roles": [self.role.uuid, self.roleB.uuid]}

            org_id = self.customer_data["org_id"]

            self.assertCountEqual([], list(groupC.roles()))

            response = client.post(url, test_data, format="json", **self.headers)

            self.assertCountEqual([self.role, self.roleB], list(groupC.roles()))
            self.assertEqual(response.status_code, status.HTTP_200_OK)

            notification_messages = [
                call(
                    settings.NOTIFICATIONS_TOPIC,
                    {
                        "bundle": "console",
                        "application": "rbac",
                        "event_type": "group-updated",
                        "timestamp": ANY,
                        "events": [
                            {
                                "metadata": {},
                                "payload": {
                                    "name": groupC.name,
                                    "username": self.user_data["username"],
                                    "uuid": str(groupC.uuid),
                                    "operation": "added",
                                    "role": {"uuid": str(self.role.uuid), "name": self.role.name},
                                },
                            }
                        ],
                        "org_id": org_id,
                    },
                    ANY,
                ),
                call(
                    settings.NOTIFICATIONS_TOPIC,
                    {
                        "bundle": "console",
                        "application": "rbac",
                        "event_type": "group-updated",
                        "timestamp": ANY,
                        "events": [
                            {
                                "metadata": {},
                                "payload": {
                                    "name": groupC.name,
                                    "username": self.user_data["username"],
                                    "uuid": str(groupC.uuid),
                                    "operation": "added",
                                    "role": {"uuid": str(self.roleB.uuid), "name": self.roleB.name},
                                },
                            }
                        ],
                        "org_id": org_id,
                    },
                    ANY,
                ),
            ]
            kafka_mock.assert_has_calls(notification_messages, any_order=True)

    def test_add_group_multiple_roles_invalid(self):
        """Test that adding invalid roles to a group fails the request and does not add any."""
        groupC = Group.objects.create(name="groupC", tenant=self.tenant)
        url = reverse("v1_management:group-roles", kwargs={"uuid": groupC.uuid})
        client = APIClient()
        test_data = {"roles": ["abc123", self.roleB.uuid]}

        self.assertCountEqual([], list(groupC.roles()))

        response = client.post(url, test_data, format="json", **self.headers)

        self.assertCountEqual([], list(groupC.roles()))
        self.assertEqual(response.status_code, status.HTTP_400_BAD_REQUEST)

    def test_add_group_multiple_roles_not_found_success(self):
        """Test that adding roles to a group skips ids not found, and returns success."""
        groupC = Group.objects.create(name="groupC", tenant=self.tenant)
        url = reverse("v1_management:group-roles", kwargs={"uuid": groupC.uuid})
        client = APIClient()
        test_data = {"roles": [self.dummy_role_id, self.roleB.uuid]}

        self.assertCountEqual([], list(groupC.roles()))

        response = client.post(url, test_data, format="json", **self.headers)

        self.assertCountEqual([self.roleB], list(groupC.roles()))
        self.assertEqual(response.status_code, status.HTTP_200_OK)

    def test_remove_group_roles_success(self):
        """Test that removing a role from a group returns successfully."""
        url = reverse("v1_management:group-roles", kwargs={"uuid": self.group.uuid})
        client = APIClient()
        url = "{}?roles={}".format(url, self.role.uuid)

        self.policyB.roles.add(self.role)
        self.policyB.save()
        self.assertCountEqual([self.role], list(self.group.roles()))

        response = client.delete(url, format="json", **self.headers)

        self.assertCountEqual([], list(self.group.roles()))
        self.assertCountEqual([self.role, self.roleB], list(self.groupB.roles()))
        self.assertEqual(response.status_code, status.HTTP_204_NO_CONTENT)

    def test_remove_admin_default_group_roles(self):
        """Test that admin_default groups' roles are protected from removal"""
        url = reverse("v1_management:group-roles", kwargs={"uuid": self.adminGroup.uuid})
        client = APIClient()
        url = "{}?roles={}".format(url, self.role.uuid)

        response = client.delete(url, format="json", **self.headers)
        self.assertEqual(response.status_code, status.HTTP_400_BAD_REQUEST)

    @patch("core.kafka.RBACProducer.send_kafka_message")
    def test_remove_group_multiple_roles_success(self, send_kafka_message):
        """Test that removing multiple roles from a group returns successfully."""
        kafka_mock = copy_call_args(send_kafka_message)
        with self.settings(NOTIFICATIONS_ENABLED=True):
            url = reverse("v1_management:group-roles", kwargs={"uuid": self.group.uuid})
            client = APIClient()
            url = "{}?roles={},{}".format(url, self.role.uuid, self.roleB.uuid)

            org_id = self.customer_data["org_id"]

            self.policy.roles.add(self.roleB)
            self.assertCountEqual([self.role, self.roleB], list(self.group.roles()))

            response = client.delete(url, format="json", **self.headers)

            self.assertCountEqual([], list(self.group.roles()))
            self.assertEqual(response.status_code, status.HTTP_204_NO_CONTENT)

            notification_messages = [
                call(
                    settings.NOTIFICATIONS_TOPIC,
                    {
                        "bundle": "console",
                        "application": "rbac",
                        "event_type": "group-updated",
                        "timestamp": ANY,
                        "events": [
                            {
                                "metadata": {},
                                "payload": {
                                    "name": self.group.name,
                                    "username": self.user_data["username"],
                                    "uuid": str(self.group.uuid),
                                    "operation": "removed",
                                    "role": {"uuid": str(self.role.uuid), "name": self.role.name},
                                },
                            }
                        ],
                        "org_id": org_id,
                    },
                    ANY,
                ),
                call(
                    settings.NOTIFICATIONS_TOPIC,
                    {
                        "bundle": "console",
                        "application": "rbac",
                        "event_type": "group-updated",
                        "timestamp": ANY,
                        "events": [
                            {
                                "metadata": {},
                                "payload": {
                                    "name": self.group.name,
                                    "username": self.user_data["username"],
                                    "uuid": str(self.group.uuid),
                                    "operation": "removed",
                                    "role": {"uuid": str(self.roleB.uuid), "name": self.roleB.name},
                                },
                            }
                        ],
                        "org_id": org_id,
                    },
                    ANY,
                ),
            ]
            kafka_mock.assert_has_calls(notification_messages, any_order=True)

    def test_remove_group_multiple_roles_invalid(self):
        """Test that removing invalid roles from a group fails the request and does not remove any."""
        url = reverse("v1_management:group-roles", kwargs={"uuid": self.group.uuid})
        client = APIClient()
        url = "{}?roles={},{}".format(url, "abc123", self.roleB.uuid)

        self.policy.roles.add(self.roleB)
        self.policy.save()
        self.assertCountEqual([self.role, self.roleB], list(self.group.roles()))

        response = client.delete(url, format="json", **self.headers)

        self.assertCountEqual([self.role, self.roleB], list(self.group.roles()))
        self.assertEqual(response.status_code, status.HTTP_400_BAD_REQUEST)

    def test_remove_group_multiple_roles_not_found_success(self):
        """Test that removing roles from a group skips ids not found, and returns success."""
        url = reverse("v1_management:group-roles", kwargs={"uuid": self.group.uuid})
        client = APIClient()
        url = "{}?roles={},{},{}".format(url, self.role.uuid, self.roleB.uuid, self.dummy_role_id)

        self.policy.roles.add(self.roleB)
        self.policy.save()
        self.assertCountEqual([self.role, self.roleB], list(self.group.roles()))

        response = client.delete(url, format="json", **self.headers)

        self.assertCountEqual([], list(self.group.roles()))
        self.assertEqual(response.status_code, status.HTTP_204_NO_CONTENT)

    def test_remove_group_roles_invalid(self):
        """Test that removing a role returns an error with invalid data format."""
        url = reverse("v1_management:group-roles", kwargs={"uuid": self.group.uuid})
        client = APIClient()

        response = client.delete(url, format="json", **self.headers)

        self.assertEqual(response.status_code, status.HTTP_400_BAD_REQUEST)

    def test_remove_group_roles_bad_guid(self):
        url = reverse("v1_management:group-roles", kwargs={"uuid": "invalid"})
        client = APIClient()
        response = client.delete(url, format="json", **self.headers)
        self.assertEqual(response.status_code, status.HTTP_400_BAD_REQUEST)

    def test_remove_group_roles_nonexistent_role(self):
        url = reverse("v1_management:group-roles", kwargs={"uuid": self.group.uuid})
        url = "{}?roles={}".format(url, self.dummy_role_id)
        client = APIClient()
        response = client.delete(url, format="json", **self.headers)
        self.assertEqual(response.status_code, status.HTTP_204_NO_CONTENT)

    def test_admin_RonR(self):
        """Test that an admin user can group RBAC resources"""
        url = "{}?application={}".format(reverse("v1_management:group-list"), "rbac")
        client = APIClient()
        response = client.get(url, **self.headers)
        self.assertEqual(response.status_code, status.HTTP_200_OK)

    @patch(
        "management.principal.proxy.PrincipalProxy.request_filtered_principals",
        return_value={"status_code": 200, "data": []},
    )
    def test_get_group_user_principals_nonempty(self, mock_request):
        """Test that getting the "user" type principals from a nonempty group returns successfully."""
        mock_request.return_value["data"] = [
            {"username": self.principal.username},
            {"username": self.principalB.username},
        ]

        client = APIClient()
        url = reverse("v1_management:group-principals", kwargs={"uuid": self.group.uuid})

        response = client.get(url, {"principal_type": "user"}, **self.headers)

        call_args, kwargs = mock_request.call_args_list[0]
        username_arg = call_args[0]

        for username in [self.principal.username, self.principalB.username]:
            self.assertTrue(username in username_arg)

        self.assertEqual(response.status_code, status.HTTP_200_OK)
        self.assertEqual(response.data.get("meta").get("count"), 2)
        self.assertEqual(response.data.get("data")[0].get("username"), self.principal.username)
        self.assertEqual(response.data.get("data")[1].get("username"), self.principalB.username)

    @patch(
        "management.principal.proxy.PrincipalProxy.request_filtered_principals",
        return_value={"status_code": 200, "data": []},
    )
    def test_get_group_user_principals_nonempty_limit_offset(self, mock_request):
        """
        Test that getting the user based principals from a group returns successfully
        according to the given limit and offset.
        """
        # Create a group with 3 user based principals
        group_name = "TestGroup"
        group = Group(name=group_name, tenant=self.tenant)
        group.save()

        principals_list = []
        for i in range(3):
            principal = Principal(username=f"user_based_principal_{i}", tenant=self.test_tenant)
            principal.save()
            principals_list.append(principal)
            group.principals.add(principal)
        group.save()

        # Set the return value for the mock
        mock_request.return_value["data"] = [
            {"username": principals_list[0].username},
            {"username": principals_list[1].username},
            {"username": principals_list[2].username},
        ]

        # Test that /groups/{uuid}/principals/ returns correct data with default limit and offset
        url = f"{reverse('v1_management:group-principals', kwargs={'uuid': group.uuid})}"
        client = APIClient()
        response = client.get(url, **self.headers)

        self.assertEqual(response.status_code, status.HTTP_200_OK)
        self.assertEqual(int(response.data.get("meta").get("count")), 3)
        self.assertEqual(int(response.data.get("meta").get("limit")), 10)
        self.assertEqual(int(response.data.get("meta").get("offset")), 0)
        self.assertEqual(len(response.data.get("data")), 3)

        # Test that /groups/{uuid}/principals/ returns correct data for given offset and limit
        test_data = [
            {"limit": 10, "offset": 3, "expected_data_count": 0},
            {"limit": 10, "offset": 2, "expected_data_count": 1},
            {"limit": 1, "offset": 0, "expected_data_count": 1},
            {"limit": 2, "offset": 2, "expected_data_count": 1},
        ]
        for item in test_data:
            limit = item["limit"]
            offset = item["offset"]
            expected_data_count = item["expected_data_count"]
            url = f"{reverse('v1_management:group-principals', kwargs={'uuid': group.uuid})}?limit={limit}&offset={offset}"
            client = APIClient()
            response = client.get(url, **self.headers)

            self.assertEqual(response.status_code, status.HTTP_200_OK)
            self.assertEqual(int(response.data.get("meta").get("count")), 3)
            self.assertEqual(int(response.data.get("meta").get("limit")), limit)
            self.assertEqual(int(response.data.get("meta").get("offset")), offset)
            self.assertEqual(len(response.data.get("data")), expected_data_count)

    @override_settings(IT_BYPASS_TOKEN_VALIDATION=True)
    @patch("management.principal.it_service.ITService.request_service_accounts")
    def test_get_group_service_account_success(self, mock_request):
        """Test that getting the "service-account" type principals from a nonempty group returns successfully."""
        mocked_values = []
        for uuid in self.sa_client_ids:
            mocked_values.append(
                {
                    "clientId": uuid,
                    "name": f"service_account_name_{uuid.split('-')[0]}",
                    "description": f"Service Account description {uuid.split('-')[0]}",
                    "owner": "jsmith",
                    "username": "service_account-" + uuid,
                    "time_created": 1706784741,
                    "type": "service-account",
                }
            )

        mock_request.return_value = mocked_values

        url = f"{reverse('v1_management:group-principals', kwargs={'uuid': self.group.uuid})}?principal_type=service-account"
        client = APIClient()
        response = client.get(url, **self.headers)

        self.assertEqual(response.status_code, status.HTTP_200_OK)
        self.assertIsInstance(response.data.get("data"), list)
        self.assertEqual(int(response.data.get("meta").get("count")), 3)
        self.assertEqual(len(response.data.get("data")), 3)

        sa = response.data.get("data")[0]
        self.assertCountEqual(
            list(sa.keys()),
            ["clientId", "name", "description", "owner", "time_created", "type", "username"],
        )

        for mock_sa in mocked_values:
            if mock_sa["clientId"] == sa.get("clientId"):
                self.assertEqual(sa.get("name"), mock_sa["name"])
                self.assertEqual(sa.get("description"), mock_sa["description"])
                self.assertEqual(sa.get("owner"), mock_sa["owner"])
                self.assertEqual(sa.get("type"), "service-account")
                self.assertEqual(sa.get("username"), mock_sa["username"])

    def test_get_group_service_account_username_only_success(self):
        """
        Test that getting the service account usernames from a group returns successfully
        with 'username_only' query parameter.
        """
        # We expected only usernames from RBAC database
        expected_usernames = [f"service-account-{sa}" for sa in self.sa_client_ids]

        sa_type_param = "principal_type=service-account"
        username_only_param = "username_only=true"
        url = f"{reverse('v1_management:group-principals', kwargs={'uuid': self.group.uuid})}?{sa_type_param}&{username_only_param}"
        client = APIClient()
        response = client.get(url, **self.headers)

        self.assertEqual(response.status_code, status.HTTP_200_OK)
        self.assertIsInstance(response.data.get("data"), list)
        self.assertEqual(int(response.data.get("meta").get("count")), 3)
        self.assertEqual(len(response.data.get("data")), 3)

        for sa in response.data.get("data"):
            self.assertIn(sa["username"], expected_usernames)

    @override_settings(IT_BYPASS_TOKEN_VALIDATION=True)
    @patch("management.principal.it_service.ITService.request_service_accounts")
    def test_get_group_service_account_empty_response(self, mock_request):
        """Test that empty response is returned when tenant doesn't have a service account in a group."""
        uuid = self.sa_client_ids[0]
        mock_request.return_value = [
            {
                "clientId": uuid,
                "name": f"service_account_name_{uuid.split('-')[0]}",
                "description": f"Service Account description {uuid.split('-')[0]}",
                "owner": "jsmith",
                "username": "service_account-" + uuid,
                "time_created": 1706784741,
                "type": "service-account",
            }
        ]

        url = f"{reverse('v1_management:group-principals', kwargs={'uuid': self.groupB.uuid})}?principal_type=service-account"
        client = APIClient()
        response = client.get(url, **self.headers)

        self.assertEqual(response.status_code, status.HTTP_200_OK)
        self.assertIsInstance(response.data.get("data"), list)
        self.assertEqual(int(response.data.get("meta").get("count")), 0)
        self.assertEqual(len(response.data.get("data")), 0)

    @override_settings(IT_BYPASS_TOKEN_VALIDATION=True)
    @patch("management.principal.it_service.ITService.request_service_accounts")
    def test_get_group_service_account_valid_limit_offset(self, mock_request):
        """Test that we can read a list of service accounts according to the given limit and offset."""
        mocked_values = []
        for uuid in self.sa_client_ids:
            mocked_values.append(
                {
                    "clientId": uuid,
                    "name": f"service_account_name_{uuid.split('-')[0]}",
                    "description": f"Service Account description {uuid.split('-')[0]}",
                    "owner": "jsmith",
                    "username": "service_account-" + uuid,
                    "time_created": 1706784741,
                    "type": "service-account",
                }
            )

        mock_request.return_value = mocked_values

        # without limit and offset the default values are used
        # limit=10, offset=0
        url = f"{reverse('v1_management:group-principals', kwargs={'uuid': self.group.uuid})}?principal_type=service-account"
        client = APIClient()
        response = client.get(url, **self.headers)

        self.assertEqual(response.status_code, status.HTTP_200_OK)
        self.assertEqual(int(response.data.get("meta").get("count")), 3)
        self.assertEqual(len(response.data.get("data")), 3)

        # set custom limit and offset
        test_values = [(1, 1), (2, 2), (5, 5)]
        for limit, offset in test_values:
            base_url = f"{reverse('v1_management:group-principals', kwargs={'uuid': self.group.uuid})}"
            query_params = f"?principal_type=service-account&limit={limit}&offset={offset}"
            url = f"{base_url}{query_params}"
            client = APIClient()
            response = client.get(url, **self.headers)

            self.assertEqual(response.status_code, status.HTTP_200_OK)
            self.assertEqual(int(response.data.get("meta").get("count")), 3)
            # for limit=1, offset=1, count=3 is the result min(1, max(0, 2)) = 1
            # for limit=2, offset=2, count=3 is the result min(2, max(0, 1)) = 1
            # for limit=5, offset=5, count=3 is the result min(5, max(0, -2)) = 0
            self.assertEqual(len(response.data.get("data")), min(limit, max(0, 3 - offset)))

    @override_settings(IT_BYPASS_TOKEN_VALIDATION=True)
    @patch("management.principal.it_service.ITService.request_service_accounts", return_value=None)
    def test_get_group_service_account_invalid_limit_offset(self, mock_request):
        """Test that default values are used for invalid limit and offset."""
        mocked_values = []
        for uuid in self.sa_client_ids:
            mocked_values.append(
                {
                    "clientId": uuid,
                    "name": f"service_account_name_{uuid.split('-')[0]}",
                    "description": f"Service Account description {uuid.split('-')[0]}",
                    "owner": "jsmith",
                    "username": "service_account-" + uuid,
                    "time_created": 1706784741,
                    "type": "service-account",
                }
            )

        mock_request.return_value = mocked_values

        test_values = [(-1, 0), (10, -2), ("xxx", 0), (10, "xxx")]
        for limit, offset in test_values:
            base_url = f"{reverse('v1_management:group-principals', kwargs={'uuid': self.group.uuid})}"
            query_params = f"?principal_type=service-account&limit={limit}&offset={offset}"
            url = f"{base_url}{query_params}"
            client = APIClient()
            response = client.get(url, **self.headers)

            self.assertEqual(response.status_code, status.HTTP_200_OK)
            self.assertEqual(int(response.data.get("meta").get("count")), 3)
            self.assertEqual(len(response.data.get("data")), 3)

    def test_get_group_principals_check_service_account_ids(self):
        """Test that the endpoint for checking if service accounts are part of a group works as expected."""
        # Create a group and associate principals to it.
        group = Group(name="it-service-group", platform_default=False, system=False, tenant=self.tenant)
        group.save()

        # The user principals should not be retrieved in the results.
        group.principals.add(Principal.objects.create(username="user-1", tenant=self.tenant))
        group.principals.add(Principal.objects.create(username="user-2", tenant=self.tenant))
        group.principals.add(Principal.objects.create(username="user-3", tenant=self.tenant))
        group.save()

        # Create some service accounts and add some of them to the group.
        client_uuid_1 = uuid4()
        client_uuid_2 = uuid4()

        sa_1 = Principal.objects.create(
            username=f"service-account-{client_uuid_1}",
            service_account_id=client_uuid_1,
            type="service-account",
            tenant=self.tenant,
        )
        sa_2 = Principal.objects.create(
            username=f"service-account-{client_uuid_2}",
            service_account_id=client_uuid_2,
            type="service-account",
            tenant=self.tenant,
        )

        group.principals.add(sa_1)
        group.principals.add(sa_2)
        group.save()

        # Create a set with the service accounts that will go in the group. It will make it easier to make assertions
        # below.
        group_service_accounts_set = {str(sa_1.service_account_id), str(sa_2.service_account_id)}

        # Create more service accounts that should not show in the results, since they're not going to be specified in
        # the "client_ids" parameter.
        Principal.objects.create(
            username=f"service-account-{uuid4()}",
            service_account_id=uuid4(),
            type="service-account",
            tenant=self.tenant,
        )
        Principal.objects.create(
            username=f"service-account-{uuid4()}",
            service_account_id=uuid4(),
            type="service-account",
            tenant=self.tenant,
        )
        Principal.objects.create(
            username=f"service-account-{uuid4()}",
            service_account_id=uuid4(),
            type="service-account",
            tenant=self.tenant,
        )

        # Create the UUIDs to be specified in the request.
        not_in_group = uuid4()
        not_in_group_2 = uuid4()
        not_in_group_3 = uuid4()

        # Also, create a set with the service accounts that will NOT go in the group to make it easier to assert that
        # the results flag them as such.
        service_accounts_not_in_group_set = {
            str(not_in_group),
            str(not_in_group_2),
            str(not_in_group_3),
        }

        # Create the query parameter.
        service_accounts_client_ids = (
            f"{client_uuid_1},{client_uuid_2},{not_in_group},{not_in_group_2},{not_in_group_3}"
        )

        url = (
            f"{reverse('v1_management:group-principals', kwargs={'uuid': group.uuid})}"
            f"?service_account_client_ids={service_accounts_client_ids}"
        )

        # Call the endpoint under test.
        client = APIClient()
        response: Response = client.get(url, **self.headers)

        # Assert that we received a 200 response.
        self.assertEqual(
            status.HTTP_200_OK,
            response.status_code,
            "unexpected status code received",
        )

        # Assert that we received the correct results count.
        self.assertEqual(
            5,
            response.data.get("meta").get("count"),
            "The results of five client IDs should have been returned, since those were the ones sent to the endpoint",
        )

        # Assert that the mixed matches are identified correctly.
        for client_id, is_it_present_in_group in response.data.get("data").items():
            # If the value is "true" it should be present in the service accounts' result set from above. Else, it
            # means that the specified client IDs were not part of the group, and that they should have been flagged
            # as such.
            if is_it_present_in_group:
                self.assertEqual(
                    True,
                    client_id in group_service_accounts_set,
                    "a client ID which was not part of the group was incorrectly flagged as if it was",
                )
            else:
                self.assertEqual(
                    True,
                    client_id in service_accounts_not_in_group_set,
                    "a client ID which was part of the group was incorrectly flagged as if it wasn't",
                )

    def test_get_group_principals_check_service_account_ids_non_existent(self):
        """Test that when checking non-existent service account client IDs from another group the endpoint flags them as not present."""

        # Create the UUIDs to be specified in the request.
        not_in_group = uuid4()
        not_in_group_2 = uuid4()
        not_in_group_3 = uuid4()
        not_in_group_4 = uuid4()
        not_in_group_5 = uuid4()

        # Also, create a set with the service accounts that will NOT go in the group to make it easier to assert that
        # the results flag them as such.
        service_accounts_not_in_group_set = {
            str(not_in_group),
            str(not_in_group_2),
            str(not_in_group_3),
            str(not_in_group_4),
            str(not_in_group_5),
        }

        # Create the query parameter.
        service_accounts_client_ids = (
            f"{not_in_group},{not_in_group_2},{not_in_group_3},{not_in_group_4},{not_in_group_5}"
        )

        url = (
            f"{reverse('v1_management:group-principals', kwargs={'uuid': self.group.uuid})}"
            f"?service_account_client_ids={service_accounts_client_ids}"
        )

        # Call the endpoint under test.
        client = APIClient()
        response: Response = client.get(url, **self.headers)

        # Assert that we received a 200 response.
        self.assertEqual(
            status.HTTP_200_OK,
            response.status_code,
            "unexpected status code received",
        )

        # Assert that we received the correct results count.
        self.assertEqual(
            5,
            response.data.get("meta").get("count"),
            "The results of five client IDs should have been returned, since those were the ones sent to the endpoint",
        )

        # Assert that the mixed matches are identified correctly.
        for client_id, is_it_present_in_group in response.data.get("data").items():
            # If the value is "true" it should be present in the service accounts' result set from above. Else, it
            # means that the specified client IDs were not part of the group, and that they should have been flagged
            # as such.
            if is_it_present_in_group:
                self.fail(
                    "no existing service accounts were specified in the query parameter. Still, some were flagged as"
                    " present in the group"
                )
            else:
                self.assertEqual(
                    True,
                    client_id in service_accounts_not_in_group_set,
                    "a client ID which was part of the group was incorrectly flagged as if it wasn't",
                )

    def test_get_group_principals_check_service_account_ids_with_limit_offset(self):
        """
        Test that the endpoint for checking if service accounts are part of a group works as expected
        with 'limit' and 'offset' present in the query.
        """
        # Create a group and associate principals to it.
        group = Group(name="it-service-group", platform_default=False, system=False, tenant=self.tenant)
        group.save()

        # Create a service account and it into group.
        client_uuid = uuid4()
        sa = Principal.objects.create(
            username=f"service-account-{client_uuid}",
            service_account_id=client_uuid,
            type="service-account",
            tenant=self.tenant,
        )
        group.principals.add(sa)
        group.save()

        url = (
            f"{reverse('v1_management:group-principals', kwargs={'uuid': group.uuid})}"
            f"?service_account_client_ids={client_uuid}&limit=10&offset=0"
        )

        # Call the endpoint under test.
        client = APIClient()
        response: Response = client.get(url, **self.headers)

        # Assert that we received a 200 response.
        self.assertEqual(
            status.HTTP_200_OK,
            response.status_code,
            "unexpected status code received",
        )

        # Assert that we received the correct results.
        self.assertEqual(1, response.data.get("meta").get("count"))
        is_present_in_group = response.data.get("data")[str(client_uuid)]
        self.assertTrue(is_present_in_group)

    def test_get_group_principals_check_service_account_ids_incompatible_query_parameters(self):
        """Test that no other query parameter can be used along with the "service_account_ids" one."""
        # Use a few extra query parameter to test the behavior. Since we use a "len(query_params) > 1" condition it
        # really does not matter which other query parameter we use for the test, but we are adding a bunch in case
        # this changes in the future.
        query_parameters_to_test: list[str] = [
            "order_by",
            "principal_type",
            "principal_username",
            "service_account_name",
            "username_only",
        ]

        for query_parameter in query_parameters_to_test:
            url = (
                f"{reverse('v1_management:group-principals', kwargs={'uuid': self.group.uuid})}"
                f"?service_account_client_ids={uuid4()}&{query_parameter}=abcde"
            )
            client = APIClient()
            response: Response = client.get(url, **self.headers)

            # Assert that we received a 400 response.
            self.assertEqual(
                status.HTTP_400_BAD_REQUEST,
                response.status_code,
                "unexpected status code received",
            )

            # Assert that the error message is the expected one.
            self.assertEqual(
                str(response.data.get("errors")[0].get("detail")),
                "The 'service_account_client_ids' parameter is incompatible with any other query parameter."
                " Please, use it alone",
            )

    def test_get_group_principals_check_service_account_ids_empty_client_ids(self):
        """Test that an empty service account IDs query param returns a bad request response"""
        url = f"{reverse('v1_management:group-principals', kwargs={'uuid': self.group.uuid})}?service_account_client_ids="
        client = APIClient()
        response: Response = client.get(url, **self.headers)

        # Assert that we received a 400 response.
        self.assertEqual(
            status.HTTP_400_BAD_REQUEST,
            response.status_code,
            "unexpected status code received",
        )

        # Assert that the error message is the expected one.
        self.assertEqual(
            str(response.data.get("errors")[0].get("detail")),
            "Not a single client ID was specified for the client IDs filter",
            "unexpected error message detail",
        )

    def test_get_group_principals_check_service_account_ids_blank_string(self):
        """Test that a blank service account IDs query param returns a bad request response"""
        url = f"{reverse('v1_management:group-principals', kwargs={'uuid': self.group.uuid})}?service_account_client_ids=     "
        client = APIClient()
        response: Response = client.get(url, **self.headers)

        # Assert that we received a 400 response.
        self.assertEqual(
            status.HTTP_400_BAD_REQUEST,
            response.status_code,
            "unexpected status code received",
        )

        # Assert that the error message is the expected one.
        self.assertEqual(
            str(response.data.get("errors")[0].get("detail")),
            "Not a single client ID was specified for the client IDs filter",
            "unexpected error message detail",
        )

    def test_get_group_principals_check_service_account_ids_invalid_uuid(self):
        """Test that an invalid service account ID query param returns a bad request response"""
        url = f"{reverse('v1_management:group-principals', kwargs={'uuid': self.group.uuid})}?service_account_client_ids=abcde"
        client = APIClient()
        response: Response = client.get(url, **self.headers)

        # Assert that we received a 400 response.
        self.assertEqual(
            status.HTTP_400_BAD_REQUEST,
            response.status_code,
            "unexpected status code received",
        )

        # Assert that the error message is the expected one.
        self.assertEqual(
            str(response.data.get("errors")[0].get("detail")),
            "The specified client ID 'abcde' is not a valid UUID",
            "unexpected error message detail",
        )

    @override_settings(IT_BYPASS_TOKEN_VALIDATION=True)
    @patch("management.principal.it_service.ITService.request_service_accounts")
    def test_get_group_service_account_filter_by_username_success(self, mock_request):
        """
        Test that filtering the Service Accounts by username returns expected results.
        """
        # Create a group with 2 Service Account
        group = Group.objects.create(name="group_with_sa", tenant=self.tenant)

        mocked_values = []
        uuid1 = "e78dc6b2-5930-4649-999f-266f4b926f3e"  # uuid without "a" char
        uuid2 = "d9f127fb-5e9d-41a0-b71a-f57273c3cd76"  # uuid with "a" char
        for uuid in [uuid1, uuid2]:
            mocked_values.append(
                {
                    "clientId": uuid,
                    "name": f"service_account_name_{uuid.split('-')[0]}",
                    "description": f"Service Account description {uuid.split('-')[0]}",
                    "owner": "jsmith",
                    "username": "service-account-" + uuid,
                    "time_created": 1706784741,
                    "type": "service-account",
                }
            )
            principal = Principal(
                username="service-account-" + uuid,
                tenant=self.tenant,
                type="service-account",
                service_account_id=uuid,
            )
            principal.save()
            group.principals.add(principal)

        mock_request.return_value = mocked_values
        group.save()

        # Test that only 1 SA is returned for SA with "a" in username
        service_account_principal = "principal_type=service-account"
        principal_username_filter = "principal_username=a"
        url = (
            f"{reverse('v1_management:group-principals', kwargs={'uuid': group.uuid})}"
            f"?{service_account_principal}"
            f"&{principal_username_filter}"
        )
        client = APIClient()
        response = client.get(url, **self.headers)

        self.assertEqual(response.status_code, status.HTTP_200_OK)
        self.assertIsInstance(response.data.get("data"), list)
        self.assertEqual(int(response.data.get("meta").get("count")), 1)
        self.assertEqual(len(response.data.get("data")), 1)

        sa = response.data.get("data")[0]
        self.assertEqual(sa.get("clientId"), uuid2)
        self.assertEqual(sa.get("username"), "service-account-" + uuid2)

        # Test that 0 SA is returned for SA with "r" in username
        principal_username_filter = "principal_username=r"
        url = (
            f"{reverse('v1_management:group-principals', kwargs={'uuid': group.uuid})}"
            f"?{service_account_principal}"
            f"&{principal_username_filter}"
        )
        client = APIClient()
        response = client.get(url, **self.headers)

        self.assertEqual(response.status_code, status.HTTP_200_OK)
        self.assertIsInstance(response.data.get("data"), list)
        self.assertEqual(int(response.data.get("meta").get("count")), 0)
        self.assertEqual(len(response.data.get("data")), 0)


class GroupViewNonAdminTests(IdentityRequest):
    """Test the group view for nonadmin user."""

    def setUp(self):
        """Set up the group view nonadmin tests."""
        super().setUp()
        self.dummy_role_id = uuid4()
        self.user_data = self._create_user_data()
        self.customer = self._create_customer_data()
        self.request_context = self._create_request_context(self.customer, self.user_data, is_org_admin=False)

        request = self.request_context["request"]
        self.headers = request.META
        self.access_data = {
            "permission": "app:*:*",
            "resourceDefinitions": [{"attributeFilter": {"key": "key1.id", "operation": "equal", "value": "value1"}}],
        }

        self.principal = Principal(username=self.user_data["username"], tenant=self.tenant)
        self.principal.save()
        self.admin_principal = Principal(username="user_admin", tenant=self.tenant)
        self.admin_principal.save()
        self.group = Group(name="groupA", tenant=self.tenant)
        self.group.save()
        self.group.principals.add(self.principal)
        self.group.save()
        self.roleB = Role.objects.create(name="roleB", system=False, tenant=self.tenant)
        self.roleB.save()
        self.role = Role.objects.create(
            name="roleA", description="A role for a group.", system=False, tenant=self.tenant
        )
        self.role.save()

        # Create 2 non org admin principals and 1 org admin
        # 1. user based principal
        self.user_based_principal = Principal(username="user_based_principal", tenant=self.tenant)
        self.user_based_principal.save()

        customer_data = {
            "account_id": self.tenant.account_id,
            "tenant_name": self.tenant.tenant_name,
            "org_id": self.tenant.org_id,
        }

        request_context_user_based_principal = self._create_request_context(
            customer_data=customer_data,
            user_data={"username": self.user_based_principal.username, "email": "test@email.com"},
            is_org_admin=False,
        )
        self.headers_user_based_principal = request_context_user_based_principal["request"].META

        # 2. service account based principal
        service_account_data = self._create_service_account_data()
        self.service_account_principal = Principal(
            username=service_account_data["username"],
            tenant=self.tenant,
            type="service-account",
            service_account_id=service_account_data["client_id"],
        )
        self.service_account_principal.save()

        request_context_service_account_principal = self._create_request_context(
            customer_data=customer_data,
            service_account_data=service_account_data,
            is_org_admin=False,
        )
        self.headers_service_account_principal = request_context_service_account_principal["request"].META

        # 3 org admin principal in the tenant
        self.org_admin = Principal(username="org_admin", tenant=self.tenant)
        self.org_admin.save()

        request_context_org_admin = self._create_request_context(
            customer_data=customer_data,
            user_data={"username": self.org_admin.username, "email": "test@email.com"},
            is_org_admin=True,
        )
        self.headers_org_admin = request_context_org_admin["request"].META

        # Error messages
        self.no_permission_err_message = "You do not have permission to perform this action."
        self.user_access_admin_group_err_message = (
            "Non org admin users are not allowed to create, modify, or delete a group with higher than 'read' RBAC "
            "permission."
        )
        self.invalid_value_for_scope_query_param = (
            "scope query parameter value 'foo' is invalid. ['org_id', 'principal'] are valid inputs."
        )
        self.user_access_admin_role_err_message = (
            "Non org admin users are not allowed to add RBAC role with higher than 'read' permission into groups."
        )

        self.bootstrap_service = V2TenantBootstrapService(NoopReplicator())
        bootstrapped = self.bootstrap_service.bootstrap_tenant(self.tenant)
        self.default_workspace = bootstrapped.default_workspace
        self.root_workspace = bootstrapped.root_workspace

    def tearDown(self):
        """Tear down group view tests."""
        Group.objects.all().delete()
        Principal.objects.all().delete()
        Permission.objects.all().delete()
        Access.objects.all().delete()
        Role.objects.all().delete()
        Policy.objects.all().delete()
        Workspace.objects.filter(parent__isnull=False).delete()
        Workspace.objects.filter(parent__isnull=True).delete()

    @staticmethod
    def _create_group_with_user_access_administrator_role(tenant: Tenant) -> Group:
        """Create a group with an associated User Access Administrator role."""
        # Replicate a "User Access Administrator" permission.
        rbac_user_access_admin_permission = Permission()
        rbac_user_access_admin_permission.application = "rbac"
        rbac_user_access_admin_permission.permission = "rbac:*:*"
        rbac_user_access_admin_permission.resource_type = "*"
        rbac_user_access_admin_permission.tenant = tenant
        rbac_user_access_admin_permission.verb = "*"
        rbac_user_access_admin_permission.save()

        # Replicate a "User Access Administrator" role.
        user_access_admin_role = Role()
        user_access_admin_role.admin_default = True
        user_access_admin_role.description = "Grants a non-org admin full access to configure and manage user access to services hosted on console.redhat.com. This role can only be viewed and assigned by Organization Administrators."
        user_access_admin_role.display_name = "User Access administrator"
        user_access_admin_role.name = "User Access administrator"
        user_access_admin_role.platform_default = False
        user_access_admin_role.system = True
        user_access_admin_role.tenant = tenant
        user_access_admin_role.version = 3
        user_access_admin_role.save()

        # Associate the role and the permission.
        access = Access()
        access.permission = rbac_user_access_admin_permission
        access.role = user_access_admin_role
        access.tenant = tenant
        access.save()

        # Create the group that will be associated with the role.
        user_access_admin_group = Group()
        user_access_admin_group.admin_default = False
        user_access_admin_group.description = "A group with the User Access Administrator associated role"
        user_access_admin_group.name = "user-access-admin-group"
        user_access_admin_group.platform_default = False
        user_access_admin_group.system = False
        user_access_admin_group.tenant = tenant
        user_access_admin_group.save()

        # Create a policy which will be associated with the role.
        user_access_admin_policy = Policy()
        user_access_admin_policy.group = user_access_admin_group
        user_access_admin_policy.name = "User Access Administrator policy for regular-group"
        user_access_admin_policy.system = True
        user_access_admin_policy.tenant = tenant
        user_access_admin_policy.save()

        user_access_admin_policy.roles.add(user_access_admin_role)
        user_access_admin_policy.save()

        return user_access_admin_group

    def test_nonadmin_RonR_list(self):
        """Test that a nonadmin user cannot list groups in tenant"""
        url = "{}?application={}".format(reverse("v1_management:group-list"), "rbac")
        client = APIClient()
        response = client.get(url, **self.headers)
        self.assertEqual(response.status_code, status.HTTP_403_FORBIDDEN)

    def test_nonadmin_RonR_retrieve(self):
        """Test that a nonadmin user can't retrieve group RBAC resources"""
        url = reverse("v1_management:group-detail", kwargs={"uuid": self.group.uuid})
        client = APIClient()
        response = client.get(url, **self.headers)
        self.assertEqual(response.status_code, status.HTTP_403_FORBIDDEN)

    def test_add_group_roles_as_non_admin(self):
        """Test that adding roles a group as a non-admin is forbidden."""
        url = reverse("v1_management:group-roles", kwargs={"uuid": self.group.uuid})
        client = APIClient()
        test_data = {"roles": [self.roleB.uuid, self.dummy_role_id]}

        response = client.post(url, test_data, format="json", **self.headers)

        self.assertEqual(response.status_code, status.HTTP_403_FORBIDDEN)

    def test_remove_group_role_as_non_admin(self):
        """Test that removal of a role from a group is forbidden to non-admins."""
        url = reverse("v1_management:group-roles", kwargs={"uuid": self.group.uuid})
        client = APIClient()
        url = "{}?roles={}".format(url, self.role.uuid)
        response = client.delete(url, format="json", **self.headers)
        self.assertEqual(response.status_code, status.HTTP_403_FORBIDDEN)

    def test_group_role_filter_as_non_admin(self):
        url = "%s?exclude=FALSE" % (reverse("v1_management:group-roles", kwargs={"uuid": self.group.uuid}))
        client = APIClient()
        response = client.get(url, **self.headers)
        self.assertEqual(response.status_code, status.HTTP_403_FORBIDDEN)

    @override_settings(IT_BYPASS_TOKEN_VALIDATION=True)
    @override_settings(IT_BYPASS_IT_CALLS=True)
    @patch("management.principal.proxy.PrincipalProxy.request_filtered_principals")
    def test_group_service_account_with_user_administrator_role_add_principals(
        self, request_filtered_principals: Mock
    ):
        """Test that a service account with the User Access administrator role can manage principals in a group

        The way the test is performed is the following:
        - Creates a group with a User Access Administrator role associated to it.
        - Creates a regular group which we will use for the tests.
        - Sends a request with an unprivileged service account to attempt to add principals to the regular group.
        - Creates a service account principal and adds it to the User Access Administrator group.
        - Sends a request with the privileged service account and asserts that the principals were added to the regular
        group.
        """
        # Create the customer data we will be using for the tenant.
        customer_data = self._create_customer_data()

        # Create a tenant.
        user_access_admin_tenant = Tenant()
        user_access_admin_tenant.account_id = customer_data["account_id"]
        user_access_admin_tenant.org_id = customer_data["org_id"]
        user_access_admin_tenant.ready = True
        user_access_admin_tenant.tenant_name = "new-tenant"
        user_access_admin_tenant.save()
        self.bootstrap_service.bootstrap_tenant(user_access_admin_tenant)

        user_access_admin_group = self._create_group_with_user_access_administrator_role(
            tenant=user_access_admin_tenant
        )

        # Create a regular group that we will use to attempt to add principals to.
        regular_group = Group()
        regular_group.admin_default = False
        regular_group.description = "Just a regular group"
        regular_group.name = "regular-group"
        regular_group.platform_default = False
        regular_group.system = False
        regular_group.tenant = user_access_admin_tenant
        regular_group.save()

        # Generate the URL for adding principals to the regular group.
        group_principals_url = reverse("v1_management:group-principals", kwargs={"uuid": regular_group.uuid})
        api_client = APIClient()

        # Create a new principal to be added to the regular group.
        new_principal = Principal()
        new_principal.cross_account = False
        new_principal.tenant = user_access_admin_tenant
        new_principal.type = "user"
        new_principal.username = "fake-red-hat-user"
        new_principal.save()

        # Create a new service account to be added to the regular group.
        new_sa_principal = Principal()
        new_sa_principal.service_account_id = uuid4()
        new_sa_principal.tenant = user_access_admin_tenant
        new_sa_principal.type = "service-account"
        new_sa_principal.username = f"service-account-{new_sa_principal.service_account_id}"
        new_sa_principal.save()

        # Create the test data to add a service account and a regular user to the group.
        test_data = {
            "principals": [
                {"clientId": new_sa_principal.service_account_id, "type": "service-account"},
                {"username": new_principal.username},
            ]
        }

        # Make sure that before calling the endpoint the group has no members.
        self.assertEqual(
            0,
            regular_group.principals.count(),
            "the regular group should not have any principals associated with it",
        )

        # Create the request context for an unprivileged service account.
        unprivileged_request_context = self._create_request_context(
            customer_data=customer_data,
            user_data=None,
            service_account_data=self._create_service_account_data(),
            is_org_admin=False,
        )

        # Call the endpoint under test with an unprivileged service account.
        response = api_client.post(
            group_principals_url, test_data, format="json", **unprivileged_request_context["request"].META
        )

        # Assert that the service account does not have permission to perform this operation.
        self.assertEqual(
            status.HTTP_403_FORBIDDEN,
            response.status_code,
            "unexpected status code when an unprivileged service account attempts to add principals to a group",
        )

        # Assert that no principals were added to the group.
        self.assertEqual(
            0,
            regular_group.principals.count(),
            "after a failed request to add a principal, the regular group should still have zero associated principals",
        )

        # Add the user access admin service account principal to the user access admin group.
        service_account_data = self._create_service_account_data()

        user_access_admin_sa_principal = Principal()
        user_access_admin_sa_principal.cross_account = False
        user_access_admin_sa_principal.service_account_id = service_account_data["client_id"]
        user_access_admin_sa_principal.tenant = user_access_admin_tenant
        user_access_admin_sa_principal.type = "service-account"
        user_access_admin_sa_principal.username = service_account_data["username"]
        user_access_admin_sa_principal.save()

        user_access_admin_group.principals.add(user_access_admin_sa_principal)

        # Simulate that the proxy validates the specified user principal correctly.
        request_filtered_principals.return_value = {"data": [{"username": new_principal.username}]}

        # Create the request context for privileged service account.
        privileged_request_context = self._create_request_context(
            customer_data=customer_data, user_data=None, service_account_data=service_account_data, is_org_admin=False
        )

        # Call the endpoint under test with the user with "User Access Administrator" permissions.
        response_two = api_client.post(
            group_principals_url, test_data, format="json", **privileged_request_context["request"].META
        )

        # Assert that the response is the expected one.
        self.assertEqual(
            status.HTTP_200_OK,
            response_two.status_code,
            "unexpected status code when a service account with the User Access Administrator role attempts to"
            " manage principals on a group",
        )

        # Assert that both the service account and the user principal were added to the group.
        self.assertEqual(
            2,
            regular_group.principals.count(),
            "after adding a principal to the regular group, the added service account and the user principal"
            " should be present",
        )

        # Double check that the principals are just a service account and a regular user principal.
        for principal in regular_group.principals.all():
            if principal.type == "service-account":
                self.assertEqual(
                    new_sa_principal.uuid,
                    principal.uuid,
                    "the created service account principal in the regular group is not the same as the one we expected",
                )
            else:
                self.assertEqual(
                    new_principal.uuid,
                    principal.uuid,
                    "the created user principal in the regular group is not the same as the one we expected",
                )

    @override_settings(IT_BYPASS_TOKEN_VALIDATION=True)
    @override_settings(IT_BYPASS_IT_CALLS=True)
    def test_group_service_account_with_user_administrator_role_remove_principals(self):
        """Test that a service account with the User Access administrator role can manage principals in a group.

        The way the test is performed is the following:
        - Creates a group with a User Access Administrator role associated to it.
        - Creates a regular group which we will use for the tests.
        - Adds a couple of principals to the regular group.
        - Sends a request with an unprivileged service account to attempt to remove principals from the regular group.
        - Sends a request with the privileged service account and asserts that the principals were added to the regular group.
        """
        # Create the customer data we will be using for the tenant.
        customer_data = self._create_customer_data()

        # Create a tenant.
        user_access_admin_tenant = Tenant()
        user_access_admin_tenant.account_id = customer_data["account_id"]
        user_access_admin_tenant.org_id = customer_data["org_id"]
        user_access_admin_tenant.ready = True
        user_access_admin_tenant.tenant_name = "new-tenant"
        user_access_admin_tenant.save()
        self.bootstrap_service.bootstrap_tenant(user_access_admin_tenant)

        user_access_admin_group = self._create_group_with_user_access_administrator_role(
            tenant=user_access_admin_tenant
        )

        # Create a regular group that we will use to attempt to remove principals from.
        regular_group = Group()
        regular_group.admin_default = False
        regular_group.description = "Just a regular group"
        regular_group.name = "regular-group"
        regular_group.platform_default = False
        regular_group.system = False
        regular_group.tenant = user_access_admin_tenant
        regular_group.save()

        # Add a service account principal to the group...
        service_account_principal_to_delete = Principal()
        service_account_principal_to_delete.service_account_id = uuid4()
        service_account_principal_to_delete.tenant = user_access_admin_tenant
        service_account_principal_to_delete.type = "service-account"
        service_account_principal_to_delete.username = (
            f"service-account-{service_account_principal_to_delete.service_account_id}"
        )
        service_account_principal_to_delete.save()

        regular_group.principals.add(service_account_principal_to_delete)

        # ... and a user principal one.
        user_principal_to_remove = Principal()
        user_principal_to_remove.cross_account = False
        user_principal_to_remove.tenant = user_access_admin_tenant
        user_principal_to_remove.type = "user"
        user_principal_to_remove.username = "fake-red-hat-user"
        user_principal_to_remove.save()

        regular_group.principals.add(user_principal_to_remove)

        # Generate the URL for removing the principals from the regular group.
        group_principals_url = reverse("v1_management:group-principals", kwargs={"uuid": regular_group.uuid})
        group_principals_url = f"{group_principals_url}?service-accounts={service_account_principal_to_delete.service_account_id}&usernames={user_principal_to_remove.username}"
        api_client = APIClient()

        # Make sure that before calling the endpoint the group has the two principals.
        self.assertEqual(
            2,
            regular_group.principals.count(),
            "the regular group should have two principals before the deletion attempt",
        )

        # Create the request context for an unprivileged service account.
        unprivileged_request_context = self._create_request_context(
            customer_data=customer_data,
            user_data=None,
            service_account_data=self._create_service_account_data(),
            is_org_admin=False,
        )

        # Call the endpoint under test with an unprivileged service account.
        response = api_client.delete(
            path=group_principals_url, data=None, format="json", **unprivileged_request_context["request"].META
        )

        # Assert that the service account does not have permission to perform this operation.
        self.assertEqual(
            status.HTTP_403_FORBIDDEN,
            response.status_code,
            "unexpected status code when an unprivileged service account attempts to remove principals from a group",
        )

        # Assert that no principals were removed from the group.
        self.assertEqual(
            2,
            regular_group.principals.count(),
            "after a failed request to remove principals, the regular group should still two associated principals",
        )

        # Add the service account access admin principal to the user access admin group.
        service_account_data = self._create_service_account_data()

        user_access_admin_sa_principal = Principal()
        user_access_admin_sa_principal.cross_account = False
        user_access_admin_sa_principal.service_account_id = service_account_data["client_id"]
        user_access_admin_sa_principal.tenant = user_access_admin_tenant
        user_access_admin_sa_principal.type = "service-account"
        user_access_admin_sa_principal.username = service_account_data["username"]
        user_access_admin_sa_principal.save()

        user_access_admin_group.principals.add(user_access_admin_sa_principal)

        # Create the request context for privileged service account.
        privileged_request_context = self._create_request_context(
            customer_data=customer_data, user_data=None, service_account_data=service_account_data, is_org_admin=False
        )

        # Call the endpoint under test with the service account with "User Access Administrator" permissions.
        response_two = api_client.delete(
            path=group_principals_url, format="json", **privileged_request_context["request"].META
        )

        # Assert that the response is the expected one.
        self.assertEqual(
            status.HTTP_204_NO_CONTENT,
            response_two.status_code,
            "unexpected status code when a service account with the User Access Administrator role attempts to delete"
            " principals from a group",
        )

        # Assert that both the service account and the user principal were removed from the group.
        self.assertEqual(
            0,
            regular_group.principals.count(),
            "after removing the principals from the regular group, the added service account and the user"
            " principal should no longer be present",
        )

    @override_settings(IT_BYPASS_TOKEN_VALIDATION=True)
    @override_settings(IT_BYPASS_IT_CALLS=True)
    @patch("management.principal.proxy.PrincipalProxy.request_filtered_principals")
    def test_group_user_with_user_administrator_role_add_principals(self, request_filtered_principals: Mock):
        """Test that a user with the User Access administrator role can manage principals in a group

        The way the test is performed is the following:
        - Creates a group with a User Access Administrator role associated to it.
        - Creates a regular group which we will use for the tests.
        - Sends a request with an unprivileged user to attempt to add principals to the regular group.
        - Creates a user principal and adds it to the User Access Administrator group.
        - Sends a request with the privileged user and asserts that the principals were added to the regular group.
        """
        # Create the customer data we will be using for the tenant.
        customer_data = self._create_customer_data()

        # Create a tenant.
        user_access_admin_tenant = Tenant()
        user_access_admin_tenant.account_id = customer_data["account_id"]
        user_access_admin_tenant.org_id = customer_data["org_id"]
        user_access_admin_tenant.ready = True
        user_access_admin_tenant.tenant_name = "new-tenant"
        user_access_admin_tenant.save()
        self.bootstrap_service.bootstrap_tenant(user_access_admin_tenant)

        user_access_admin_group = self._create_group_with_user_access_administrator_role(
            tenant=user_access_admin_tenant
        )

        # Create a regular group that we will use to attempt to add principals to.
        regular_group = Group()
        regular_group.admin_default = False
        regular_group.description = "Just a regular group"
        regular_group.name = "regular-group"
        regular_group.platform_default = False
        regular_group.system = False
        regular_group.tenant = user_access_admin_tenant
        regular_group.save()

        # Generate the URL for adding principals to the regular group.
        group_principals_url = reverse("v1_management:group-principals", kwargs={"uuid": regular_group.uuid})
        api_client = APIClient()

        # Create a new principal to be added to the regular group.
        new_principal = Principal()
        new_principal.cross_account = False
        new_principal.tenant = user_access_admin_tenant
        new_principal.type = "user"
        new_principal.username = "fake-red-hat-user"
        new_principal.save()

        # Create a new service account to be added to the regular group.
        new_sa_principal = Principal()
        new_sa_principal.service_account_id = uuid4()
        new_sa_principal.tenant = user_access_admin_tenant
        new_sa_principal.type = "service-account"
        new_sa_principal.username = f"service-account-{new_sa_principal.service_account_id}"
        new_sa_principal.save()

        # Create the test data to add a service account and a regular user to the group.
        test_data = {
            "principals": [
                {"clientId": new_sa_principal.service_account_id, "type": "service-account"},
                {"username": new_principal.username},
            ]
        }

        # Make sure that before calling the endpoint the group has no members.
        self.assertEqual(
            0,
            regular_group.principals.count(),
            "the regular group should not have any principals associated with it",
        )

        # Create the request context for an unprivileged user.
        unprivileged_request_context = self._create_request_context(
            customer_data=customer_data, user_data=self._create_user_data(), is_org_admin=False
        )

        # Call the endpoint under test with an unprivileged user.
        response = api_client.post(
            path=group_principals_url, data=test_data, format="json", **unprivileged_request_context["request"].META
        )

        # Assert that the user does not have permission to perform this operation.
        self.assertEqual(
            status.HTTP_403_FORBIDDEN,
            response.status_code,
            "unexpected status code when an unprivileged user attempts to add principals to a group",
        )

        # Assert that no principals were added to the group.
        self.assertEqual(
            0,
            regular_group.principals.count(),
            "after a failed request to add a principal, the regular group should still have zero associated principals",
        )

        # Add the user access admin principal to the user access admin group.
        user_data = self._create_user_data()

        user_access_admin_principal = Principal()
        user_access_admin_principal.cross_account = False
        user_access_admin_principal.tenant = user_access_admin_tenant
        user_access_admin_principal.type = "user"
        user_access_admin_principal.username = user_data["username"]
        user_access_admin_principal.save()

        user_access_admin_group.principals.add(user_access_admin_principal)

        # Simulate that the proxy validates the specified user principal correctly.
        request_filtered_principals.return_value = {"data": [{"username": new_principal.username}]}

        # Create the request context for the privileged user.
        privileged_request_context = self._create_request_context(
            customer_data=customer_data, user_data=user_data, is_org_admin=False
        )

        # Call the endpoint under test with the user with "User Access Administrator" permissions.
        response_two = api_client.post(
            path=group_principals_url, data=test_data, format="json", **privileged_request_context["request"].META
        )

        # Assert that the response is the expected one.
        self.assertEqual(
            status.HTTP_200_OK,
            response_two.status_code,
            "unexpected status code when a user with the User Access Administrator role attempts to add"
            " principals to a group",
        )

        # Assert that both the service account and the user principal were added to the group.
        self.assertEqual(
            2,
            regular_group.principals.count(),
            "after adding a principal to the regular group, the added service account and the user principal"
            " should be present",
        )

        # Double check that the principals are just a service account and a regular user principal.
        for principal in regular_group.principals.all():
            if principal.type == "service-account":
                self.assertEqual(
                    new_sa_principal.uuid,
                    principal.uuid,
                    "the created service account principal in the regular group is not the same as the one we expected",
                )
            else:
                self.assertEqual(
                    new_principal.uuid,
                    principal.uuid,
                    "the created user principal in the regular group is not the same as the one we expected",
                )

    @override_settings(IT_BYPASS_TOKEN_VALIDATION=True)
    @override_settings(IT_BYPASS_IT_CALLS=True)
    def test_group_user_with_user_administrator_role_remove_principals(self):
        """Test that a user with the User Access administrator role can manage principals in a group

        The way the test is performed is the following:
        - Creates a group with a User Access Administrator role associated to it.
        - Creates a regular group which we will use for the tests.
        - Adds a couple of principals to the regular group.
        - Sends a request with an unprivileged user to attempt to remove principals from the regular group.
        - Sends a request with the privileged user and asserts that the principals were added to the regular group.
        """
        # Create the customer data we will be using for the tenant.
        customer_data = self._create_customer_data()

        # Create a tenant.
        user_access_admin_tenant = Tenant()
        user_access_admin_tenant.account_id = customer_data["account_id"]
        user_access_admin_tenant.org_id = customer_data["org_id"]
        user_access_admin_tenant.ready = True
        user_access_admin_tenant.tenant_name = "new-tenant"
        user_access_admin_tenant.save()
        self.bootstrap_service.bootstrap_tenant(user_access_admin_tenant)

        user_access_admin_group = self._create_group_with_user_access_administrator_role(
            tenant=user_access_admin_tenant
        )

        # Create a regular group that we will use to attempt to remove principals from.
        regular_group = Group()
        regular_group.admin_default = False
        regular_group.description = "Just a regular group"
        regular_group.name = "regular-group"
        regular_group.platform_default = False
        regular_group.system = False
        regular_group.tenant = user_access_admin_tenant
        regular_group.save()

        # Add a service account principal to the group...
        service_account_principal_to_delete = Principal()
        service_account_principal_to_delete.service_account_id = uuid4()
        service_account_principal_to_delete.tenant = user_access_admin_tenant
        service_account_principal_to_delete.type = "service-account"
        service_account_principal_to_delete.username = (
            f"service-account-{service_account_principal_to_delete.service_account_id}"
        )
        service_account_principal_to_delete.save()

        regular_group.principals.add(service_account_principal_to_delete)

        # ... and a user principal one.
        user_principal_to_remove = Principal()
        user_principal_to_remove.cross_account = False
        user_principal_to_remove.tenant = user_access_admin_tenant
        user_principal_to_remove.type = "user"
        user_principal_to_remove.username = "fake-red-hat-user"
        user_principal_to_remove.save()

        regular_group.principals.add(user_principal_to_remove)

        # Generate the URL for removing the principals from the regular group.
        group_principals_url = reverse("v1_management:group-principals", kwargs={"uuid": regular_group.uuid})
        group_principals_url = f"{group_principals_url}?service-accounts={service_account_principal_to_delete.service_account_id}&usernames={user_principal_to_remove.username}"
        api_client = APIClient()

        # Make sure that before calling the endpoint the group has the two principals.
        self.assertEqual(
            2,
            regular_group.principals.count(),
            "the regular group should have two principals before the deletion attempt",
        )

        # Create the request context for an unprivileged user.
        unprivileged_request_context = self._create_request_context(
            customer_data=customer_data, user_data=self._create_user_data(), is_org_admin=False
        )

        # Call the endpoint under test with an unprivileged user.
        response = api_client.delete(
            path=group_principals_url, data=None, format="json", **unprivileged_request_context["request"].META
        )

        # Assert that the user does not have permission to perform this operation.
        self.assertEqual(
            status.HTTP_403_FORBIDDEN,
            response.status_code,
            "unexpected status code when an unprivileged user attempts to remove principals from a group",
        )

        # Assert that no principals were removed from the group.
        self.assertEqual(
            2,
            regular_group.principals.count(),
            "after a failed request to remove principals, the regular group should still two associated principals",
        )

        # Add the user access admin principal to the user access admin group.
        user_data = self._create_user_data()

        user_access_admin_principal = Principal()
        user_access_admin_principal.cross_account = False
        user_access_admin_principal.tenant = user_access_admin_tenant
        user_access_admin_principal.type = "user"
        user_access_admin_principal.username = user_data["username"]
        user_access_admin_principal.save()

        user_access_admin_group.principals.add(user_access_admin_principal)

        # Create the request context for the privileged user.
        privileged_request_context = self._create_request_context(
            customer_data=customer_data, user_data=user_data, is_org_admin=False
        )

        # Call the endpoint under test with the user with "User Access Administrator" permissions.
        response_two = api_client.delete(
            path=group_principals_url, format="json", **privileged_request_context["request"].META
        )

        # Assert that the response is the expected one.
        self.assertEqual(
            status.HTTP_204_NO_CONTENT,
            response_two.status_code,
            "unexpected status code when a user with the User Access Administrator role attempts to delete"
            " principals from a group",
        )

        # Assert that both the service account and the user principal were added to the group.
        self.assertEqual(
            0,
            regular_group.principals.count(),
            "after removing the principals from the regular group, the added service account and the user"
            " principal should no longer be present",
        )

    def test_create_group_without_User_Access_Admin_fail(self):
        """Test that non org admin without 'User Access administrator' role cannot create a group."""
        url = reverse("v1_management:group-list")
        client = APIClient()

        request_body = {"name": "New group name"}
        response = client.post(url, request_body, format="json", **self.headers_user_based_principal)
        self.assertEqual(response.status_code, status.HTTP_403_FORBIDDEN)
        self.assertEqual(response.data.get("errors")[0].get("detail"), self.no_permission_err_message)

        response = client.post(url, request_body, format="json", **self.headers_service_account_principal)
        self.assertEqual(response.status_code, status.HTTP_403_FORBIDDEN)
        self.assertEqual(response.data.get("errors")[0].get("detail"), self.no_permission_err_message)

    def test_create_group_with_User_Access_Admin_success(self):
        """Test that non org admin with 'User Access administrator' role can create a group."""
        # Create a group with 'User Access administrator' role and add principals we use in headers
        group_with_UA_admin = self._create_group_with_user_access_administrator_role(self.tenant)
        group_with_UA_admin.principals.add(self.user_based_principal, self.service_account_principal)

        url = reverse("v1_management:group-list")
        client = APIClient()

        request_body = {"name": "New group created by user based principal"}
        response = client.post(url, request_body, format="json", **self.headers_user_based_principal)
        self.assertEqual(response.status_code, status.HTTP_201_CREATED)

        request_body = {"name": "New group created by service account based principal"}
        response = client.post(url, request_body, format="json", **self.headers_service_account_principal)
        self.assertEqual(response.status_code, status.HTTP_201_CREATED)

    def test_update_group_without_User_Access_Admin_fail(self):
        """Test that non org admin without 'User Access administrator' role cannot update a group."""
        test_group = Group(name="test group", tenant=self.tenant)
        test_group.save()

        url = reverse("v1_management:group-detail", kwargs={"uuid": test_group.uuid})
        request_body = {"name": "new name"}
        client = APIClient()

        response = client.put(url, request_body, format="json", **self.headers_user_based_principal)
        self.assertEqual(response.status_code, status.HTTP_403_FORBIDDEN)
        self.assertEqual(response.data.get("errors")[0].get("detail"), self.no_permission_err_message)

        response = client.put(url, request_body, format="json", **self.headers_service_account_principal)
        self.assertEqual(response.status_code, status.HTTP_403_FORBIDDEN)
        self.assertEqual(response.data.get("errors")[0].get("detail"), self.no_permission_err_message)

    def test_update_group_with_User_Access_Admin_success(self):
        """
        Test that non org admin with 'User Access administrator' role can update a group
        without 'User Access administrator' role.
        """
        # Create a group with 'User Access administrator' role and add principals we use in headers
        group_with_UA_admin = self._create_group_with_user_access_administrator_role(self.tenant)
        group_with_UA_admin.principals.add(self.user_based_principal, self.service_account_principal)

        test_group = Group(name="test group", tenant=self.tenant)
        test_group.save()

        url = reverse("v1_management:group-detail", kwargs={"uuid": test_group.uuid})
        client = APIClient()

        new_name_user = "New name - user based principal"
        request_body = {"name": new_name_user}
        response = client.put(url, request_body, format="json", **self.headers_user_based_principal)
        self.assertEqual(response.status_code, status.HTTP_200_OK)
        self.assertEqual(response.json()["name"], new_name_user)

        new_name_sa = "New name - service account principal"
        request_body = {"name": new_name_sa}
        response = client.put(url, request_body, format="json", **self.headers_service_account_principal)
        self.assertEqual(response.status_code, status.HTTP_200_OK)
        self.assertEqual(response.json()["name"], new_name_sa)

    @patch("management.group.relation_api_dual_write_group_handler.OutboxReplicator._save_replication_event")
    def test_add_and_remove_role_to_group(self, mock_method):
        Permission.objects.create(permission="app:inventory:read", tenant=self.tenant)

        access_data = [
            {
                "permission": "app:inventory:read",
                "resourceDefinitions": [
                    {"attributeFilter": {"key": "group.id", "operation": "equal", "value": "111"}}
                ],
            }
        ]

        test_data = {"name": "role_name", "display_name": "role_display", "access": access_data}

        url = reverse("v1_management:role-list")
        # create a role
        client = APIClient()
        response = client.post(url, test_data, format="json", **self.headers_org_admin)
        role = Role.objects.get(uuid=response.data["uuid"])
        self.assertEqual(response.status_code, status.HTTP_201_CREATED)

        binding_mapping = BindingMapping.objects.get(role=role, resource_type_name="workspace", resource_id="111")

        # Create a group and role we need for the test
        group = Group.objects.create(name="test group", tenant=self.tenant)
        request_body = {"roles": [role.uuid]}
        url = reverse("v1_management:group-roles", kwargs={"uuid": group.uuid})
        client = APIClient()

        response = client.post(url, request_body, format="json", **self.headers_org_admin)
        self.assertEqual(response.status_code, status.HTTP_200_OK)

        actual_call_arg = mock_method.call_args[0][0]
        to_add = actual_call_arg["relations_to_add"]
        self.assertEqual(1, len(to_add))

        def assert_group_tuples(tuple_to_replicate):
            relation_tuple = relation_api_tuple(
                "role_binding", binding_mapping.mappings["id"], "subject", "group", str(group.uuid), "member"
            )

            self.assertIsNotNone(find_relation_in_list(tuple_to_replicate, relation_tuple))

        assert_group_tuples(to_add)

        url = reverse("v1_management:group-roles", kwargs={"uuid": group.uuid})
        client = APIClient()

        url = "{}?roles={}".format(url, role.uuid)
        response = client.delete(url, format="json", **self.headers_org_admin)
        actual_call_arg = mock_method.call_args[0][0]
        to_remove = actual_call_arg["relations_to_remove"]
        self.assertEqual([], actual_call_arg["relations_to_add"])
        self.assertEqual(1, len(to_remove))

        assert_group_tuples(to_remove)
        self.assertEqual(response.status_code, status.HTTP_204_NO_CONTENT)

    @patch("management.group.relation_api_dual_write_group_handler.OutboxReplicator._save_replication_event")
    def test_add_and_remove_system_role_to_group(self, mock_method):
        # Create a group with 'User Access administrator' role and add principals we use in headers
        group_with_admin = self._create_group_with_user_access_administrator_role(self.tenant)
        group_with_admin.principals.add(self.user_based_principal, self.service_account_principal)

        # Create another group with 'User Access administrator' role we will try to update
        test_group = Group(name="test group", tenant=self.tenant)
        test_group.save()

        user_access_admin_role = group_with_admin.roles()[0]
        request_body = {"roles": [user_access_admin_role.uuid]}

        url = reverse("v1_management:group-roles", kwargs={"uuid": test_group.uuid})
        client = APIClient()
        response = client.post(url, request_body, format="json", **self.headers_org_admin)

        binding_mapping = BindingMapping.objects.filter(
            role=user_access_admin_role, resource_id=str(self.default_workspace.uuid)
        ).get()

        actual_call_arg = mock_method.call_args[0][0]
        to_add = actual_call_arg["relations_to_add"]
        self.assertEqual([], actual_call_arg["relations_to_remove"])
        self.assertEqual(3, len(to_add))

        def assert_group_tuples(tuple_to_replicate):
            relation_tuple = relation_api_tuple(
                "role_binding",
                binding_mapping.mappings["id"],
                "role",
                "role",
                str(user_access_admin_role.uuid),
            )
            self.assertIsNotNone(find_relation_in_list(tuple_to_replicate, relation_tuple))

            relation_tuple = relation_api_tuple(
                "role_binding",
                binding_mapping.mappings["id"],
                "subject",
                "group",
                str(test_group.uuid),
                "member",
            )

            self.assertIsNotNone(find_relation_in_list(tuple_to_replicate, relation_tuple))

            relation_tuple = relation_api_tuple(
                "workspace",
                str(self.default_workspace.uuid),
                "binding",
                "role_binding",
                str(binding_mapping.mappings["id"]),
            )

            self.assertIsNotNone(find_relation_in_list(tuple_to_replicate, relation_tuple))

        assert_group_tuples(to_add)
        self.assertEqual(response.status_code, status.HTTP_200_OK)

        url = reverse("v1_management:group-roles", kwargs={"uuid": test_group.uuid})
        client = APIClient()

        url = "{}?roles={}".format(url, user_access_admin_role.uuid)
        response = client.delete(url, format="json", **self.headers_org_admin)
        actual_call_arg = mock_method.call_args[0][0]
        to_remove = actual_call_arg["relations_to_remove"]
        self.assertEqual([], actual_call_arg["relations_to_add"])
        self.assertEqual(3, len(to_remove))

        assert_group_tuples(to_remove)
        self.assertEqual(response.status_code, status.HTTP_204_NO_CONTENT)

    def test_update_group_with_User_Access_Admin_fail(self):
        """
        Test that non org admin with 'User Access administrator' role cannot update a group
        with 'User Access administrator' role.
        """
        # Create a group with 'User Access administrator' role and add principals we use in headers
        group_with_UA_admin = self._create_group_with_user_access_administrator_role(self.tenant)
        group_with_UA_admin.principals.add(self.user_based_principal, self.service_account_principal)

        # Create another group with 'User Access administrator' role we will try to update
        test_group = Group(name="test group", tenant=self.tenant)
        test_group.save()

        user_access_admin_role = group_with_UA_admin.roles()[0]
        request_body = {"roles": [user_access_admin_role.uuid]}

        url = reverse("v1_management:group-roles", kwargs={"uuid": test_group.uuid})
        client = APIClient()
        response = client.post(url, request_body, format="json", **self.headers_org_admin)
        # Role 'User Access administrator' added successfully into test group
        self.assertEqual(response.status_code, status.HTTP_200_OK)

        # Try to update a group with 'User Access administrator'
        url = reverse("v1_management:group-detail", kwargs={"uuid": test_group.uuid})
        request_body = {"name": "new name"}

        response = client.put(url, request_body, format="json", **self.headers_user_based_principal)
        self.assertEqual(response.status_code, status.HTTP_400_BAD_REQUEST)
        self.assertEqual(response.data.get("errors")[0].get("detail"), self.user_access_admin_group_err_message)

        response = client.put(url, request_body, format="json", **self.headers_service_account_principal)
        self.assertEqual(response.status_code, status.HTTP_400_BAD_REQUEST)
        self.assertEqual(response.data.get("errors")[0].get("detail"), self.user_access_admin_group_err_message)

        # Only Org Admin can update a group with 'User Access administrator'
        response = client.put(url, request_body, format="json", **self.headers_org_admin)
        self.assertEqual(response.status_code, status.HTTP_200_OK)

    @patch("management.relation_replicator.outbox_replicator.OutboxReplicator._save_replication_event")
    def test_remove_group_without_User_Access_Admin_fail(self, mock_method):
        """Test that non org admin without 'User Access administrator' role cannot remove a group."""
        test_group = Group(name="test group", tenant=self.tenant)
        test_group.save()

        url = reverse("v1_management:group-detail", kwargs={"uuid": test_group.uuid})
        client = APIClient()

        response = client.delete(url, **self.headers_user_based_principal)
        self.assertEqual(response.status_code, status.HTTP_403_FORBIDDEN)
        self.assertEqual(response.data.get("errors")[0].get("detail"), self.no_permission_err_message)
        self.assertIsNone(mock_method.call_args)
        response = client.delete(url, **self.headers_service_account_principal)
        self.assertEqual(response.status_code, status.HTTP_403_FORBIDDEN)
        self.assertEqual(response.data.get("errors")[0].get("detail"), self.no_permission_err_message)

    def test_remove_group_with_User_Access_Admin_success(self):
        """
        Test that non org admin with 'User Access administrator' role can remove a group
        without 'User Access administrator' role.
        """
        # Create a group with 'User Access administrator' role and add principals we use in headers
        group_with_UA_admin = self._create_group_with_user_access_administrator_role(self.tenant)
        group_with_UA_admin.principals.add(self.user_based_principal, self.service_account_principal)

        test_group = Group(name="test group", tenant=self.tenant)
        test_group.save()

        client = APIClient()

        url = reverse("v1_management:group-detail", kwargs={"uuid": test_group.uuid})
        response = client.delete(url, **self.headers_user_based_principal)
        self.assertEqual(response.status_code, status.HTTP_204_NO_CONTENT)

        test_group = Group(name="test group", tenant=self.tenant)
        test_group.save()

        url = reverse("v1_management:group-detail", kwargs={"uuid": test_group.uuid})
        response = client.delete(url, **self.headers_service_account_principal)
        self.assertEqual(response.status_code, status.HTTP_204_NO_CONTENT)

    def test_remove_group_with_User_Access_Admin_fail(self):
        """
        Test that non org admin with 'User Access administrator' role cannot remove a group
        with 'User Access administrator' role.
        """
        # Create a group with 'User Access administrator' role and add principals we use in headers
        group_with_UA_admin = self._create_group_with_user_access_administrator_role(self.tenant)
        group_with_UA_admin.principals.add(self.user_based_principal, self.service_account_principal)

        # Create another group with 'User Access administrator' role we will try to remove
        test_group = Group(name="test group", tenant=self.tenant)
        test_group.save()

        user_access_admin_role = group_with_UA_admin.roles()[0]
        request_body = {"roles": [user_access_admin_role.uuid]}

        url = reverse("v1_management:group-roles", kwargs={"uuid": test_group.uuid})
        client = APIClient()
        response = client.post(url, request_body, format="json", **self.headers_org_admin)
        # Role 'User Access administrator' added successfully into test group
        self.assertEqual(response.status_code, status.HTTP_200_OK)

        # Try to remove a group with 'User Access administrator'
        url = reverse("v1_management:group-detail", kwargs={"uuid": test_group.uuid})

        response = client.delete(url, **self.headers_user_based_principal)
        self.assertEqual(response.status_code, status.HTTP_400_BAD_REQUEST)
        self.assertEqual(response.data.get("errors")[0].get("detail"), self.user_access_admin_group_err_message)

        response = client.delete(url, **self.headers_service_account_principal)
        self.assertEqual(response.status_code, status.HTTP_400_BAD_REQUEST)
        self.assertEqual(response.data.get("errors")[0].get("detail"), self.user_access_admin_group_err_message)

        # Only Org Admin can remove a group with 'User Access administrator'
        response = client.delete(url, **self.headers_org_admin)
        self.assertEqual(response.status_code, status.HTTP_204_NO_CONTENT)

    def test_list_user_based_principals_in_group_without_User_Access_Admin_fail(self):
        """
        Test that non org admin without 'User Access administrator' role cannot list
        user based principals in group.
        """
        test_group = Group(name="test group", tenant=self.tenant)
        test_group.save()
        test_group.principals.add(self.principal)
        test_group.save()

        url = reverse("v1_management:group-principals", kwargs={"uuid": test_group.uuid})
        client = APIClient()

        response = client.get(url, format="json", **self.headers_user_based_principal)
        self.assertEqual(response.status_code, status.HTTP_403_FORBIDDEN)
        self.assertEqual(response.data.get("errors")[0].get("detail"), self.no_permission_err_message)

        response = client.get(url, format="json", **self.headers_service_account_principal)
        self.assertEqual(response.status_code, status.HTTP_403_FORBIDDEN)
        self.assertEqual(response.data.get("errors")[0].get("detail"), self.no_permission_err_message)

        # Check that principal is in the db
        self.assertIsNotNone(Principal.objects.get(username=self.principal.username))

    def test_list_service_account_principals_in_group_without_User_Access_Admin_fail(self):
        """
        Test that non org admin without 'User Access administrator' role cannot list
        service account based principals in group.
        """
        test_group = Group(name="test group", tenant=self.tenant)
        test_group.save()
        service_account_data = self._create_service_account_data()
        sa_principal = Principal(
            username=service_account_data["username"],
            tenant=self.tenant,
            type="service-account",
            service_account_id=service_account_data["client_id"],
        )
        sa_principal.save()
        test_group.principals.add(sa_principal)
        test_group.save()

        url = (
            reverse("v1_management:group-principals", kwargs={"uuid": test_group.uuid})
            + "?principal_type=service-account"
        )
        client = APIClient()

        response = client.get(url, format="json", **self.headers_user_based_principal)
        self.assertEqual(response.status_code, status.HTTP_403_FORBIDDEN)
        self.assertEqual(response.data.get("errors")[0].get("detail"), self.no_permission_err_message)

        response = client.get(url, format="json", **self.headers_service_account_principal)
        self.assertEqual(response.status_code, status.HTTP_403_FORBIDDEN)
        self.assertEqual(response.data.get("errors")[0].get("detail"), self.no_permission_err_message)

        # Check that principal is in the db
        self.assertIsNotNone(Principal.objects.get(username=sa_principal.username))

    @patch(
        "management.principal.proxy.PrincipalProxy.request_filtered_principals",
        return_value={"status_code": 200, "data": []},
    )
    def test_list_user_based_principals_in_group_with_User_Access_Admin_success(self, mock_request):
        """
        Test that non org admin with 'User Access administrator' role can list
        user based principals in group.
        """
        # Create a group with 'User Access administrator' role and add principals we use in headers
        group_with_UA_admin = self._create_group_with_user_access_administrator_role(self.tenant)
        group_with_UA_admin.principals.add(self.user_based_principal, self.service_account_principal)

        test_group = Group(name="test group", tenant=self.tenant)
        test_group.save()
        test_principal = Principal(username="test-principal", tenant=self.tenant)
        test_principal.save()
        test_group.principals.add(test_principal)
        test_group.save()

        # Set the return value for the mock
        mock_request.return_value["data"] = [{"username": test_principal.username}]

        url = reverse("v1_management:group-principals", kwargs={"uuid": test_group.uuid})
        client = APIClient()

        response = client.get(url, **self.headers_user_based_principal)
        self.assertEqual(response.status_code, status.HTTP_200_OK)
        self.assertEqual(len(response.data.get("data")), 1)

        response = client.get(url, **self.headers_service_account_principal)
        self.assertEqual(response.status_code, status.HTTP_200_OK)
        self.assertEqual(len(response.data.get("data")), 1)

    @override_settings(IT_BYPASS_TOKEN_VALIDATION=True)
    @patch("management.principal.it_service.ITService.request_service_accounts")
    def test_list_service_account_principals_in_group_with_User_Access_Admin_success(self, mock_request):
        """
        Test that non org admin with 'User Access administrator' role can list
        service account based principals in group.
        """
        # Create a group with 'User Access administrator' role and add principals we use in headers
        group_with_UA_admin = self._create_group_with_user_access_administrator_role(self.tenant)
        group_with_UA_admin.principals.add(self.user_based_principal, self.service_account_principal)

        test_group = Group(name="test group", tenant=self.tenant)
        test_group.save()
        service_account_data = self._create_service_account_data()
        sa_principal = Principal(
            username=service_account_data["username"],
            tenant=self.tenant,
            type="service-account",
            service_account_id=service_account_data["client_id"],
        )
        sa_principal.save()
        test_group.principals.add(sa_principal)
        test_group.save()

        # Set the return value for the mock
        sa_uuid = sa_principal.service_account_id
        mocked_values = [
            {
                "clientId": sa_uuid,
                "name": f"Service Account name",
                "description": f"Service Account description",
                "owner": "jsmith",
                "username": "service_account-" + sa_uuid,
                "time_created": 1706784741,
                "type": "service-account",
            }
        ]
        mock_request.return_value = mocked_values

        url = (
            reverse("v1_management:group-principals", kwargs={"uuid": test_group.uuid})
            + "?principal_type=service-account"
        )
        client = APIClient()

        response = client.get(url, **self.headers_user_based_principal)
        self.assertEqual(response.status_code, status.HTTP_200_OK)
        self.assertEqual(len(response.data.get("data")), 1)

        response = client.get(url, **self.headers_service_account_principal)
        self.assertEqual(response.status_code, status.HTTP_200_OK)
        self.assertEqual(len(response.data.get("data")), 1)

    @patch(
        "management.principal.proxy.PrincipalProxy.request_filtered_principals",
        return_value={"status_code": 200, "data": []},
    )
    def test_add_user_based_principal_in_group_without_User_Access_Admin_fail(self, mock_request):
        """
        Test that non org admin without 'User Access administrator' role cannot add
        user based principal into a group without 'User Access administrator' role.
        """
        test_group = Group(name="test group", tenant=self.tenant)
        test_group.save()

        test_principal = Principal(username="test-principal", tenant=self.tenant)
        test_principal.save()

        # Set the return value for the mock
        mock_request.return_value["data"] = [{"username": test_principal.username}]

        url = reverse("v1_management:group-principals", kwargs={"uuid": test_group.uuid})
        client = APIClient()

        request_body = {"principals": [{"username": test_principal.username}]}

        response = client.post(url, request_body, format="json", **self.headers_user_based_principal)
        self.assertEqual(response.status_code, status.HTTP_403_FORBIDDEN)
        self.assertEqual(response.data.get("errors")[0].get("detail"), self.no_permission_err_message)

        response = client.post(url, request_body, format="json", **self.headers_service_account_principal)
        self.assertEqual(response.status_code, status.HTTP_403_FORBIDDEN)
        self.assertEqual(response.data.get("errors")[0].get("detail"), self.no_permission_err_message)

        # Org Admin can add this principal into a group
        response = client.post(url, request_body, format="json", **self.headers_org_admin)
        self.assertEqual(response.status_code, status.HTTP_200_OK)

    @override_settings(IT_BYPASS_TOKEN_VALIDATION=True)
    @patch("management.relation_replicator.outbox_replicator.OutboxReplicator._save_replication_event")
    @patch("management.principal.it_service.ITService.request_service_accounts")
    def test_add_service_account_principal_in_group_without_User_Access_Admin_fail(self, mock_request, mock_method):
        """
        Test that non org admin without 'User Access administrator' role cannot add
        service account based principal into a group without 'User Access administrator' role.
        """
        test_group = Group(name="test group", tenant=self.tenant)
        test_group.save()

        service_account_data = self._create_service_account_data()
        sa_principal = Principal(
            username=service_account_data["username"],
            tenant=self.tenant,
            type="service-account",
            service_account_id=service_account_data["client_id"],
        )
        sa_principal.save()

        # Set the return value for the mock
        sa_uuid = sa_principal.service_account_id
        mocked_values = [
            {
                "clientId": sa_uuid,
                "userId": "2345",
                "name": f"Service Account name",
                "description": f"Service Account description",
                "owner": "jsmith",
                "username": "service_account-" + sa_uuid,
                "time_created": 1706784741,
                "type": "service-account",
            }
        ]
        mock_request.return_value = mocked_values

        url = reverse("v1_management:group-principals", kwargs={"uuid": test_group.uuid})
        client = APIClient()

        request_body = {"principals": [{"clientId": sa_uuid, "type": "service-account"}]}

        response = client.post(url, request_body, format="json", **self.headers_user_based_principal)
        self.assertEqual(response.status_code, status.HTTP_403_FORBIDDEN)
        self.assertEqual(response.data.get("errors")[0].get("detail"), self.no_permission_err_message)

        response = client.post(url, request_body, format="json", **self.headers_service_account_principal)
        self.assertEqual(response.status_code, status.HTTP_403_FORBIDDEN)
        self.assertEqual(response.data.get("errors")[0].get("detail"), self.no_permission_err_message)

        # Org Admin can add this principal into a group
        response = client.post(url, request_body, format="json", **self.headers_org_admin)
        self.assertEqual(response.status_code, status.HTTP_200_OK)

        actual_call_arg = mock_method.call_args[0][0]
        self.assertEqual(
            generate_replication_event_to_add_principals(str(test_group.uuid), "redhat/2345"), actual_call_arg
        )

    @patch("management.relation_replicator.outbox_replicator.OutboxReplicator._save_replication_event")
    @patch(
        "management.principal.proxy.PrincipalProxy.request_filtered_principals",
        return_value={"status_code": 200, "data": []},
    )
    def test_add_user_based_principal_in_group_with_User_Access_Admin_success(self, mock_request, mock_method):
        """
        Test that non org admin with 'User Access administrator' role can add
        user based principal into a group without 'User Access administrator' role.
        """
        # Create a group with 'User Access administrator' role and add principals we use in headers
        group_with_UA_admin = self._create_group_with_user_access_administrator_role(self.tenant)
        group_with_UA_admin.principals.add(self.user_based_principal, self.service_account_principal)

        # Create a group and a principal
        test_group = Group(name="test group", tenant=self.tenant)
        test_group.save()

        test_principal = Principal(username="test-principal", tenant=self.tenant, user_id="1234")
        test_principal.save()

        # Set the return value for the mock
        mock_request.return_value["data"] = [{"username": test_principal.username, "user_id": "1234"}]

        url = reverse("v1_management:group-principals", kwargs={"uuid": test_group.uuid})
        client = APIClient()

        request_body = {"principals": [{"username": test_principal.username}]}

        response = client.post(url, request_body, format="json", **self.headers_user_based_principal)
        self.assertEqual(response.status_code, status.HTTP_200_OK)
        actual_call_arg = mock_method.call_args[0][0]
        self.assertEqual(
            generate_replication_event_to_add_principals(str(test_group.uuid), "redhat/1234"),
            actual_call_arg,
        )

        response = client.post(url, request_body, format="json", **self.headers_service_account_principal)
        self.assertEqual(response.status_code, status.HTTP_200_OK)

    @override_settings(IT_BYPASS_TOKEN_VALIDATION=True)
    @patch("management.relation_replicator.outbox_replicator.OutboxReplicator._save_replication_event")
    @patch("management.principal.it_service.ITService.request_service_accounts")
    def test_add_service_account_principal_in_group_with_User_Access_Admin_success(self, mock_request, mock_method):
        """
        Test that non org admin with 'User Access administrator' role can add
        service account based principal into a group without 'User Access administrator' role.
        """
        # Create a group with 'User Access administrator' role and add principals we use in headers
        group_with_UA_admin = self._create_group_with_user_access_administrator_role(self.tenant)
        group_with_UA_admin.principals.add(self.user_based_principal, self.service_account_principal)

        # Create a group and a principal
        test_group = Group(name="test group", tenant=self.tenant)
        test_group.save()

        service_account_data = self._create_service_account_data()
        sa_principal = Principal(
            username=service_account_data["username"],
            tenant=self.tenant,
            type="service-account",
            service_account_id=service_account_data["client_id"],
        )
        sa_principal.save()

        # Set the return value for the mock
        sa_uuid = sa_principal.service_account_id
        mocked_values = [
            {
                "clientId": sa_uuid,
                "userId": "1234",
                "name": f"Service Account name",
                "description": f"Service Account description",
                "owner": "jsmith",
                "username": "service_account-" + sa_uuid,
                "time_created": 1706784741,
                "type": "service-account",
            }
        ]
        mock_request.return_value = mocked_values

        url = reverse("v1_management:group-principals", kwargs={"uuid": test_group.uuid})
        client = APIClient()

        request_body = {"principals": [{"clientId": sa_uuid, "type": "service-account"}]}

        response = client.post(url, request_body, format="json", **self.headers_user_based_principal)
        self.assertEqual(response.status_code, status.HTTP_200_OK)

        actual_call_arg = mock_method.call_args[0][0]
        self.assertEqual(
            generate_replication_event_to_add_principals(str(test_group.uuid), "redhat/1234"),
            actual_call_arg,
        )

        response = client.post(url, request_body, format="json", **self.headers_service_account_principal)
        self.assertEqual(response.status_code, status.HTTP_200_OK)

    @patch(
        "management.principal.proxy.PrincipalProxy.request_filtered_principals",
        return_value={"status_code": 200, "data": []},
    )
    def test_add_user_based_principal_in_group_with_User_Access_Admin_fail(self, mock_request):
        """
        Test that non org admin with 'User Access administrator' role cannot add
        user based principal into a group with 'User Access administrator' role.
        """
        # Create a group with 'User Access administrator' role and add principals we use in headers
        group_with_UA_admin = self._create_group_with_user_access_administrator_role(self.tenant)
        group_with_UA_admin.principals.add(self.user_based_principal, self.service_account_principal)

        # Create a group with 'User Access administrator' role and a principal
        test_group = Group(name="test group", tenant=self.tenant)
        test_group.save()

        user_access_admin_role = group_with_UA_admin.roles()[0]
        request_body = {"roles": [user_access_admin_role.uuid]}

        url = reverse("v1_management:group-roles", kwargs={"uuid": test_group.uuid})
        client = APIClient()
        response = client.post(url, request_body, format="json", **self.headers_org_admin)
        # Role 'User Access administrator' added successfully into test group
        self.assertEqual(response.status_code, status.HTTP_200_OK)

        test_principal = Principal(username="test-principal", tenant=self.tenant, user_id="1234")
        test_principal.save()

        # Set the return value for the mock
        mock_request.return_value["data"] = [{"username": test_principal.username}]

        url = reverse("v1_management:group-principals", kwargs={"uuid": test_group.uuid})
        client = APIClient()

        request_body = {"principals": [{"username": test_principal.username}]}

        response = client.post(url, request_body, format="json", **self.headers_user_based_principal)
        self.assertEqual(response.status_code, status.HTTP_400_BAD_REQUEST)
        self.assertEqual(response.data.get("errors")[0].get("detail"), self.user_access_admin_group_err_message)

        response = client.post(url, request_body, format="json", **self.headers_service_account_principal)
        self.assertEqual(response.status_code, status.HTTP_400_BAD_REQUEST)
        self.assertEqual(response.data.get("errors")[0].get("detail"), self.user_access_admin_group_err_message)

        # Only Org Admin can add a principal into a group with 'User Access administrator' role
        response = client.post(url, request_body, format="json", **self.headers_org_admin)
        self.assertEqual(response.status_code, status.HTTP_200_OK)

    @override_settings(IT_BYPASS_TOKEN_VALIDATION=True)
    @patch("management.principal.it_service.ITService.request_service_accounts")
    def test_add_service_account_principal_in_group_with_User_Access_Admin_fail(self, mock_request):
        """
        Test that non org admin with 'User Access administrator' role cannot add
        service account based principal into a group with 'User Access administrator' role.
        """
        # Create a group with 'User Access administrator' role and add principals we use in headers
        group_with_UA_admin = self._create_group_with_user_access_administrator_role(self.tenant)
        group_with_UA_admin.principals.add(self.user_based_principal, self.service_account_principal)

        # Create a group with 'User Access administrator' role and a principal
        test_group = Group.objects.create(name="test group", tenant=self.tenant)

        user_access_admin_role = group_with_UA_admin.roles()[0]
        request_body = {"roles": [user_access_admin_role.uuid]}

        url = reverse("v1_management:group-roles", kwargs={"uuid": test_group.uuid})
        client = APIClient()
        response = client.post(url, request_body, format="json", **self.headers_org_admin)
        # Role 'User Access administrator' added successfully into test group
        self.assertEqual(response.status_code, status.HTTP_200_OK)

        service_account_data = self._create_service_account_data()
        sa_principal = Principal(
            username=service_account_data["username"],
            tenant=self.tenant,
            type="service-account",
            service_account_id=service_account_data["client_id"],
        )
        sa_principal.save()

        # Set the return value for the mock
        sa_uuid = sa_principal.service_account_id
        mocked_values = [
            {
                "clientId": sa_uuid,
                "name": f"Service Account name",
                "description": f"Service Account description",
                "owner": "jsmith",
                "username": "service_account-" + sa_uuid,
                "time_created": 1706784741,
                "type": "service-account",
            }
        ]
        mock_request.return_value = mocked_values

        url = reverse("v1_management:group-principals", kwargs={"uuid": test_group.uuid})
        client = APIClient()

        request_body = {"principals": [{"clientId": sa_uuid, "type": "service-account"}]}

        response = client.post(url, request_body, format="json", **self.headers_user_based_principal)
        self.assertEqual(response.status_code, status.HTTP_400_BAD_REQUEST)
        self.assertEqual(response.data.get("errors")[0].get("detail"), self.user_access_admin_group_err_message)

        response = client.post(url, request_body, format="json", **self.headers_service_account_principal)
        self.assertEqual(response.status_code, status.HTTP_400_BAD_REQUEST)
        self.assertEqual(response.data.get("errors")[0].get("detail"), self.user_access_admin_group_err_message)

        # Only Org Admin can add a principal into a group with 'User Access administrator' role
        response = client.post(url, request_body, format="json", **self.headers_org_admin)
        self.assertEqual(response.status_code, status.HTTP_200_OK)

    def test_remove_user_based_principal_from_group_without_User_Access_Admin_fail(self):
        """
        Test that non org admin without 'User Access administrator' role cannot remove
        user based principal from a group without 'User Access administrator' role.
        """
        test_group = Group(name="test group", tenant=self.tenant)
        test_group.save()
        test_principal = Principal(username="test-principal", tenant=self.tenant)
        test_principal.save()
        test_group.principals.add(test_principal)
        test_group.save()

        url = (
            reverse("v1_management:group-principals", kwargs={"uuid": test_group.uuid})
            + f"?usernames={test_principal.username}"
        )
        client = APIClient()

        response = client.delete(url, format="json", **self.headers_user_based_principal)
        self.assertEqual(response.status_code, status.HTTP_403_FORBIDDEN)
        self.assertEqual(response.data.get("errors")[0].get("detail"), self.no_permission_err_message)

        response = client.delete(url, format="json", **self.headers_service_account_principal)
        self.assertEqual(response.status_code, status.HTTP_403_FORBIDDEN)
        self.assertEqual(response.data.get("errors")[0].get("detail"), self.no_permission_err_message)

        # Org Admin can remove a principal from a group
        response = client.delete(url, format="json", **self.headers_org_admin)
        self.assertEqual(response.status_code, status.HTTP_204_NO_CONTENT)

    @override_settings(IT_BYPASS_TOKEN_VALIDATION=True)
    def test_remove_service_account_principal_from_group_without_User_Access_Admin_fail(self):
        """
        Test that non org admin without 'User Access administrator' role cannot remove
        service account based principal from a group without 'User Access administrator' role.
        """
        test_group = Group(name="test group", tenant=self.tenant)
        test_group.save()

        service_account_data = self._create_service_account_data()
        sa_principal = Principal(
            username=service_account_data["username"],
            tenant=self.tenant,
            type="service-account",
            service_account_id=service_account_data["client_id"],
        )
        sa_principal.save()
        test_group.principals.add(sa_principal)
        test_group.save()

        url = (
            reverse("v1_management:group-principals", kwargs={"uuid": test_group.uuid})
            + f"?service-accounts={sa_principal.service_account_id}"
        )
        client = APIClient()

        response = client.delete(url, format="json", **self.headers_user_based_principal)
        self.assertEqual(response.status_code, status.HTTP_403_FORBIDDEN)
        self.assertEqual(response.data.get("errors")[0].get("detail"), self.no_permission_err_message)

        response = client.delete(url, format="json", **self.headers_service_account_principal)
        self.assertEqual(response.status_code, status.HTTP_403_FORBIDDEN)
        self.assertEqual(response.data.get("errors")[0].get("detail"), self.no_permission_err_message)

        # Org Admin can remove a principal from a group
        response = client.delete(url, format="json", **self.headers_org_admin)
        self.assertEqual(response.status_code, status.HTTP_204_NO_CONTENT)

    def test_remove_user_based_principal_from_group_with_User_Access_Admin_success(self):
        """
        Test that non org admin with 'User Access administrator' role can remove
        user based principal from a group without 'User Access administrator' role.
        """
        # Create a group with 'User Access administrator' role and add principals we use in headers
        group_with_UA_admin = self._create_group_with_user_access_administrator_role(self.tenant)
        group_with_UA_admin.principals.add(self.user_based_principal, self.service_account_principal)

        test_group = Group(name="test group", tenant=self.tenant)
        test_group.save()
        test_principal = Principal(username="test-principal", tenant=self.tenant)
        test_principal.save()
        test_group.principals.add(test_principal)
        test_group.save()

        url = (
            reverse("v1_management:group-principals", kwargs={"uuid": test_group.uuid})
            + f"?usernames={test_principal.username}"
        )
        client = APIClient()

        response = client.delete(url, format="json", **self.headers_user_based_principal)
        self.assertEqual(response.status_code, status.HTTP_204_NO_CONTENT)

        # Add once removed principal into group
        test_group.principals.add(test_principal)
        test_group.save()

        response = client.delete(url, format="json", **self.headers_service_account_principal)
        self.assertEqual(response.status_code, status.HTTP_204_NO_CONTENT)

    @patch("management.relation_replicator.outbox_replicator.OutboxReplicator._save_replication_event")
    @override_settings(IT_BYPASS_TOKEN_VALIDATION=True)
    def test_remove_service_account_principal_from_group_with_User_Access_Admin_success(self, mock_method):
        """
        Test that non org admin with 'User Access administrator' role can remove
        service account based principal from a group without 'User Access administrator' role.
        """
        # Create a group with 'User Access administrator' role and add principals we use in headers
        group_with_UA_admin = self._create_group_with_user_access_administrator_role(self.tenant)
        group_with_UA_admin.principals.add(self.user_based_principal, self.service_account_principal)

        test_group = Group(name="test group", tenant=self.tenant)
        test_group.save()
        service_account_data = self._create_service_account_data()
        sa_principal = Principal(
            username=service_account_data["username"],
            # Any Principal already added to group is expected to have user_id set
            user_id="3456",
            tenant=self.tenant,
            type="service-account",
            service_account_id=service_account_data["client_id"],
        )
        sa_principal.save()
        test_group.principals.add(sa_principal)
        test_group.save()

        url = (
            reverse("v1_management:group-principals", kwargs={"uuid": test_group.uuid})
            + f"?service-accounts={sa_principal.service_account_id}"
        )
        client = APIClient()

        response = client.delete(url, format="json", **self.headers_user_based_principal)
        self.assertEqual(response.status_code, status.HTTP_204_NO_CONTENT)

        actual_call_arg = mock_method.call_args[0][0]
        self.assertEqual(
            generate_replication_event_to_remove_principals(str(test_group.uuid), "redhat/3456"),
            actual_call_arg,
        )

        # Add once removed principal into group
        test_group.principals.add(sa_principal)
        test_group.save()

        response = client.delete(url, format="json", **self.headers_service_account_principal)
        self.assertEqual(response.status_code, status.HTTP_204_NO_CONTENT)

    def test_remove_user_based_principal_from_group_with_User_Access_Admin_fail(self):
        """
        Test that non org admin with 'User Access administrator' role cannot remove
        user based principal from a group with 'User Access administrator' role.
        """
        # Create a group with 'User Access administrator' role and add principals we use in headers
        group_with_UA_admin = self._create_group_with_user_access_administrator_role(self.tenant)
        group_with_UA_admin.principals.add(self.user_based_principal, self.service_account_principal)

        # Create a group with 'User Access administrator' role and a principal
        test_group = Group(name="test group", tenant=self.tenant)
        test_group.save()

        user_access_admin_role = group_with_UA_admin.roles()[0]
        request_body = {"roles": [user_access_admin_role.uuid]}

        url = reverse("v1_management:group-roles", kwargs={"uuid": test_group.uuid})
        client = APIClient()
        response = client.post(url, request_body, format="json", **self.headers_org_admin)
        # Role 'User Access administrator' added successfully into test group
        self.assertEqual(response.status_code, status.HTTP_200_OK)

        test_principal = Principal(username="test-principal", tenant=self.tenant)
        test_principal.save()
        test_group.principals.add(test_principal)
        test_group.save()

        url = (
            reverse("v1_management:group-principals", kwargs={"uuid": test_group.uuid})
            + f"?usernames={test_principal.username}"
        )
        client = APIClient()

        response = client.delete(url, format="json", **self.headers_user_based_principal)
        self.assertEqual(response.status_code, status.HTTP_400_BAD_REQUEST)
        self.assertEqual(response.data.get("errors")[0].get("detail"), self.user_access_admin_group_err_message)

        response = client.delete(url, format="json", **self.headers_service_account_principal)
        self.assertEqual(response.status_code, status.HTTP_400_BAD_REQUEST)
        self.assertEqual(response.data.get("errors")[0].get("detail"), self.user_access_admin_group_err_message)

        # Only Org admin can remove a principal from a group with 'User Access administrator' role
        response = client.delete(url, format="json", **self.headers_org_admin)
        self.assertEqual(response.status_code, status.HTTP_204_NO_CONTENT)

    @override_settings(IT_BYPASS_TOKEN_VALIDATION=True)
    def test_remove_service_account_principal_from_group_with_User_Access_Admin_fail(self):
        """
        Test that non org admin with 'User Access administrator' role cannot remove
        service account based principal from a group with 'User Access administrator' role.
        """
        # Create a group with 'User Access administrator' role and add principals we use in headers
        group_with_UA_admin = self._create_group_with_user_access_administrator_role(self.tenant)
        group_with_UA_admin.principals.add(self.user_based_principal, self.service_account_principal)

        # Create a group with 'User Access administrator' role and a principal
        test_group = Group(name="test group", tenant=self.tenant)
        test_group.save()

        user_access_admin_role = group_with_UA_admin.roles()[0]
        request_body = {"roles": [user_access_admin_role.uuid]}

        url = reverse("v1_management:group-roles", kwargs={"uuid": test_group.uuid})
        client = APIClient()
        response = client.post(url, request_body, format="json", **self.headers_org_admin)
        # Role 'User Access administrator' added successfully into test group
        self.assertEqual(response.status_code, status.HTTP_200_OK)

        service_account_data = self._create_service_account_data()
        sa_principal = Principal(
            username=service_account_data["username"],
            tenant=self.tenant,
            type="service-account",
            service_account_id=service_account_data["client_id"],
        )
        sa_principal.save()
        test_group.principals.add(sa_principal)
        test_group.save()

        url = (
            reverse("v1_management:group-principals", kwargs={"uuid": test_group.uuid})
            + f"?service-accounts={sa_principal.service_account_id}"
        )
        client = APIClient()

        response = client.delete(url, format="json", **self.headers_user_based_principal)
        self.assertEqual(response.status_code, status.HTTP_400_BAD_REQUEST)
        self.assertEqual(response.data.get("errors")[0].get("detail"), self.user_access_admin_group_err_message)

        response = client.delete(url, format="json", **self.headers_service_account_principal)
        self.assertEqual(response.status_code, status.HTTP_400_BAD_REQUEST)
        self.assertEqual(response.data.get("errors")[0].get("detail"), self.user_access_admin_group_err_message)

        # Only Org admin can remove a principal from a group with 'User Access administrator' role
        response = client.delete(url, format="json", **self.headers_org_admin)
        self.assertEqual(response.status_code, status.HTTP_204_NO_CONTENT)

    def test_list_roles_in_group_without_User_Access_Admin_fail(self):
        """Test that non org admin without 'User Access administrator' role cannot list roles in the group."""
        # Create a group, policy and role we need for the test
        group = Group.objects.create(name="test group", tenant=self.tenant)
        policy = Policy.objects.create(name="policy for test group", tenant=self.tenant)
        role = Role.objects.create(
            name="test role", description="test role description", system=False, tenant=self.tenant
        )
        policy.roles.add(role)
        group.policies.add(policy)

        url = reverse("v1_management:group-roles", kwargs={"uuid": group.uuid})
        client = APIClient()

        response = client.get(url, format="json", **self.headers_user_based_principal)
        self.assertEqual(response.status_code, status.HTTP_403_FORBIDDEN)
        self.assertEqual(response.data.get("errors")[0].get("detail"), self.no_permission_err_message)

        response = client.get(url, format="json", **self.headers_service_account_principal)
        self.assertEqual(response.status_code, status.HTTP_403_FORBIDDEN)
        self.assertEqual(response.data.get("errors")[0].get("detail"), self.no_permission_err_message)

        # Check that role exists in the database
        self.assertIsNotNone(Role.objects.get(uuid=role.uuid))

        # Check that org admin can list the roles under group
        response = client.get(url, format="json", **self.headers_org_admin)
        self.assertEqual(response.status_code, status.HTTP_200_OK)
        self.assertEqual(len(response.data.get("data")), 1)

    def test_list_roles_in_group_with_User_Access_Admin_success(self):
        """Test that non org admin with 'User Access administrator' role can list roles in the group."""
        # Create a group with 'User Access administrator' role and add principals we use in headers
        group_with_UA_admin = self._create_group_with_user_access_administrator_role(self.tenant)
        group_with_UA_admin.principals.add(self.user_based_principal, self.service_account_principal)

        # Create a group, policy and role we need for the test
        group = Group.objects.create(name="test group", tenant=self.tenant)
        policy = Policy.objects.create(name="policy for test group", tenant=self.tenant)
        role = Role.objects.create(
            name="test role", description="test role description", system=False, tenant=self.tenant
        )
        policy.roles.add(role)
        group.policies.add(policy)

        url = reverse("v1_management:group-roles", kwargs={"uuid": group.uuid})
        client = APIClient()

        response = client.get(url, format="json", **self.headers_user_based_principal)
        self.assertEqual(response.status_code, status.HTTP_200_OK)
        self.assertEqual(len(response.data.get("data")), 1)

        response = client.get(url, format="json", **self.headers_service_account_principal)
        self.assertEqual(response.status_code, status.HTTP_200_OK)
        self.assertEqual(len(response.data.get("data")), 1)

    def test_add_role_in_group_without_User_Access_Admin_fail(self):
        """
        Test that non org admin without 'User Access administrator' role cannot add new role
        (different from 'User Access administrator') to the group without 'User Access administrator' role.
        """
        # Create a group and role we need for the test
        group = Group.objects.create(name="test group", tenant=self.tenant)
        role = Role.objects.create(
            name="test role", description="test role description", system=False, tenant=self.tenant
        )

        request_body = {"roles": [role.uuid]}
        url = reverse("v1_management:group-roles", kwargs={"uuid": group.uuid})
        client = APIClient()

        response = client.post(url, request_body, format="json", **self.headers_user_based_principal)
        self.assertEqual(response.status_code, status.HTTP_403_FORBIDDEN)
        self.assertEqual(response.data.get("errors")[0].get("detail"), self.no_permission_err_message)

        response = client.post(url, request_body, format="json", **self.headers_service_account_principal)
        self.assertEqual(response.status_code, status.HTTP_403_FORBIDDEN)
        self.assertEqual(response.data.get("errors")[0].get("detail"), self.no_permission_err_message)

        # Check that org admin can add a role in group
        response = client.post(url, request_body, format="json", **self.headers_org_admin)
        self.assertEqual(response.status_code, status.HTTP_200_OK)
        self.assertEqual(len(response.data.get("data")), 1)
        self.assertEqual(response.data.get("data")[0].get("uuid"), str(role.uuid))

    def test_add_role_in_group_with_User_Access_Admin_success(self):
        """
        Test that non org admin with 'User Access administrator' role can add new role
        (different from 'User Access administrator') to the group without 'User Access administrator' role.
        """
        # Create a group with 'User Access administrator' role and add principals we use in headers
        group_with_UA_admin = self._create_group_with_user_access_administrator_role(self.tenant)
        group_with_UA_admin.principals.add(self.user_based_principal, self.service_account_principal)

        # Create a group and role we need for the test
        group = Group.objects.create(name="test group", tenant=self.tenant)
        role = Role.objects.create(
            name="test role", description="test role description", system=False, tenant=self.tenant
        )

        request_body = {"roles": [role.uuid]}
        url = reverse("v1_management:group-roles", kwargs={"uuid": group.uuid})
        client = APIClient()

        response = client.post(url, request_body, format="json", **self.headers_user_based_principal)
        self.assertEqual(response.status_code, status.HTTP_200_OK)
        self.assertEqual(len(response.data.get("data")), 1)
        self.assertEqual(response.data.get("data")[0].get("uuid"), str(role.uuid))

        response = client.post(url, request_body, format="json", **self.headers_service_account_principal)
        self.assertEqual(response.status_code, status.HTTP_200_OK)
        self.assertEqual(len(response.data.get("data")), 1)
        self.assertEqual(response.data.get("data")[0].get("uuid"), str(role.uuid))

    def test_add_User_Access_Admin_role_in_group_with_User_Access_Admin_fail(self):
        """
        Test that non org admin with 'User Access administrator' role cannot add the 'User Access
        administrator' role to the group.
        """
        # Create a group with 'User Access administrator' role and add principals we use in headers
        group_with_UA_admin = self._create_group_with_user_access_administrator_role(self.tenant)
        group_with_UA_admin.principals.add(self.user_based_principal, self.service_account_principal)

        # Create a group we need for the test
        group = Group.objects.create(name="test group", tenant=self.tenant)
        user_access_admin_role = group_with_UA_admin.roles()[0]

        request_body = {"roles": [user_access_admin_role.uuid]}
        url = reverse("v1_management:group-roles", kwargs={"uuid": group.uuid})
        client = APIClient()

        response = client.post(url, request_body, format="json", **self.headers_user_based_principal)
        self.assertEqual(response.status_code, status.HTTP_400_BAD_REQUEST)
        self.assertEqual(
            response.data.get("errors")[0].get("detail"),
            self.user_access_admin_role_err_message.format(user_access_admin_role.display_name),
        )

        response = client.post(url, request_body, format="json", **self.headers_service_account_principal)
        self.assertEqual(response.status_code, status.HTTP_400_BAD_REQUEST)
        self.assertEqual(
            response.data.get("errors")[0].get("detail"),
            self.user_access_admin_role_err_message.format(user_access_admin_role.display_name),
        )

        # Only Org Admin can add 'User Access administrator' role into a group
        response = client.post(url, request_body, format="json", **self.headers_org_admin)
        self.assertEqual(response.status_code, status.HTTP_200_OK)
        self.assertEqual(len(response.data.get("data")), 1)
        self.assertEqual(response.data.get("data")[0].get("uuid"), str(user_access_admin_role.uuid))

    def test_add_role_in_group_with_User_Access_Admin_fail(self):
        """
        Test that non org admin with 'User Access administrator' role cannot add new role
        (different from 'User Access administrator') to the group with 'User Access administrator' role.
        """
        # Create a group with 'User Access administrator' role and add principals we use in headers
        group_with_UA_admin = self._create_group_with_user_access_administrator_role(self.tenant)
        group_with_UA_admin.principals.add(self.user_based_principal, self.service_account_principal)

        # Create a role we need for the test
        role = Role.objects.create(
            name="test role", description="test role description", system=False, tenant=self.tenant
        )

        request_body = {"roles": [role.uuid]}
        url = reverse("v1_management:group-roles", kwargs={"uuid": group_with_UA_admin.uuid})
        client = APIClient()

        response = client.post(url, request_body, format="json", **self.headers_user_based_principal)
        self.assertEqual(response.status_code, status.HTTP_400_BAD_REQUEST)
        self.assertEqual(response.data.get("errors")[0].get("detail"), self.user_access_admin_group_err_message)

        response = client.post(url, request_body, format="json", **self.headers_service_account_principal)
        self.assertEqual(response.status_code, status.HTTP_400_BAD_REQUEST)
        self.assertEqual(response.data.get("errors")[0].get("detail"), self.user_access_admin_group_err_message)

        # Only Org Admin can add a role to a group with 'User Access administrator' role
        response = client.post(url, request_body, format="json", **self.headers_org_admin)
        self.assertEqual(response.status_code, status.HTTP_200_OK)
        self.assertEqual(len(response.data.get("data")), 2)

        role_uuid_from_response = [item.get("uuid") for item in response.data.get("data")]
        self.assertIn(str(role.uuid), role_uuid_from_response)

    def test_remove_role_from_group_without_User_Access_Admin_fail(self):
        """Test that non org admin without 'User Access administrator' role cannot remove a role from the group."""
        # Create a group, policy and role we need for the test
        group = Group.objects.create(name="test group", tenant=self.tenant)
        policy = Policy.objects.create(name="policy for test group", tenant=self.tenant)
        role = Role.objects.create(
            name="test role", description="test role description", system=False, tenant=self.tenant
        )
        policy.roles.add(role)
        group.policies.add(policy)

        url = reverse("v1_management:group-roles", kwargs={"uuid": group.uuid}) + f"?roles={role.uuid}"
        client = APIClient()

        response = client.delete(url, format="json", **self.headers_user_based_principal)
        self.assertEqual(response.status_code, status.HTTP_403_FORBIDDEN)
        self.assertEqual(response.data.get("errors")[0].get("detail"), self.no_permission_err_message)

        response = client.delete(url, format="json", **self.headers_service_account_principal)
        self.assertEqual(response.status_code, status.HTTP_403_FORBIDDEN)
        self.assertEqual(response.data.get("errors")[0].get("detail"), self.no_permission_err_message)

        # Check that org admin can remove the roles from the group
        response = client.delete(url, format="json", **self.headers_org_admin)
        self.assertEqual(response.status_code, status.HTTP_204_NO_CONTENT)

        # Check that the group doesn't contain the role anymore
        self.assertTrue(len(group.roles()) == 0)

    def test_remove_role_from_group_with_User_Access_Admin_success(self):
        """Test that non org admin with 'User Access administrator' role can remove a role from the group."""
        # Create a group with 'User Access administrator' role and add principals we use in headers
        group_with_UA_admin = self._create_group_with_user_access_administrator_role(self.tenant)
        group_with_UA_admin.principals.add(self.user_based_principal, self.service_account_principal)

        # Create a group, policy and role we need for the test
        group = Group.objects.create(name="test group", tenant=self.tenant)
        policy = Policy.objects.create(name="policy for test group", tenant=self.tenant)
        role = Role.objects.create(
            name="test role", description="test role description", system=False, tenant=self.tenant
        )
        policy.roles.add(role)
        group.policies.add(policy)

        url = reverse("v1_management:group-roles", kwargs={"uuid": group.uuid}) + f"?roles={role.uuid}"
        client = APIClient()

        response = client.delete(url, format="json", **self.headers_user_based_principal)
        self.assertEqual(response.status_code, status.HTTP_204_NO_CONTENT)

        # Add the role again to the group for the test with service account in headers
        group.policies.add(policy)

        response = client.delete(url, format="json", **self.headers_service_account_principal)
        self.assertEqual(response.status_code, status.HTTP_204_NO_CONTENT)

    def test_remove_role_from_group_with_User_Access_Admin_fail(self):
        """
        Test that non org admin with 'User Access administrator' role cannot remove a role
        (different from 'User Access administrator') from the group with 'User Access administrator' role.
        """
        # Create a group with 'User Access administrator' role and add principals we use in headers
        group_with_UA_admin = self._create_group_with_user_access_administrator_role(self.tenant)
        group_with_UA_admin.principals.add(self.user_based_principal, self.service_account_principal)

        # Add new role to the group with 'User Access administrator' role
        role = Role.objects.create(
            name="test role", description="test role description", system=False, tenant=self.tenant
        )
        request_body = {"roles": [role.uuid]}
        url = reverse("v1_management:group-roles", kwargs={"uuid": group_with_UA_admin.uuid})
        client = APIClient()
        response = client.post(url, request_body, format="json", **self.headers_org_admin)
        self.assertEqual(response.status_code, status.HTTP_200_OK)

        # Test that non org admin with 'User Access administrator' role cannot remove a role
        url = reverse("v1_management:group-roles", kwargs={"uuid": group_with_UA_admin.uuid}) + f"?roles={role.uuid}"

        response = client.delete(url, format="json", **self.headers_user_based_principal)
        self.assertEqual(response.status_code, status.HTTP_400_BAD_REQUEST)
        self.assertEqual(response.data.get("errors")[0].get("detail"), self.user_access_admin_group_err_message)

        response = client.delete(url, format="json", **self.headers_service_account_principal)
        self.assertEqual(response.status_code, status.HTTP_400_BAD_REQUEST)
        self.assertEqual(response.data.get("errors")[0].get("detail"), self.user_access_admin_group_err_message)

        # Only Org Admin can remove role like this
        response = client.delete(url, format="json", **self.headers_org_admin)
        self.assertEqual(response.status_code, status.HTTP_204_NO_CONTENT)

    def test_remove_User_Access_Admin_role_from_group_fail(self):
        """
        Test that non org admin with 'User Access administrator' role cannot remove the 'User Access administrator'
        role from the group.
        """
        # Create a group with 'User Access administrator' role and add principals we use in headers
        group_with_UA_admin = self._create_group_with_user_access_administrator_role(self.tenant)
        group_with_UA_admin.principals.add(self.user_based_principal, self.service_account_principal)

        # Create a group with 'User Access administrator' role
        group = Group.objects.create(name="test group", tenant=self.tenant)

        user_access_admin_role = group_with_UA_admin.roles()[0]
        request_body = {"roles": [user_access_admin_role.uuid]}

        url = reverse("v1_management:group-roles", kwargs={"uuid": group.uuid})
        client = APIClient()
        response = client.post(url, request_body, format="json", **self.headers_org_admin)
        self.assertEqual(response.status_code, status.HTTP_200_OK)

        # Test that non org admin with 'User Access administrator' role cannot remove a role
        url = (
            reverse("v1_management:group-roles", kwargs={"uuid": group.uuid}) + f"?roles={user_access_admin_role.uuid}"
        )

        response = client.delete(url, format="json", **self.headers_user_based_principal)
        self.assertEqual(response.status_code, status.HTTP_400_BAD_REQUEST)
        self.assertEqual(response.data.get("errors")[0].get("detail"), self.user_access_admin_group_err_message)

        response = client.delete(url, format="json", **self.headers_service_account_principal)
        self.assertEqual(response.status_code, status.HTTP_400_BAD_REQUEST)
        self.assertEqual(response.data.get("errors")[0].get("detail"), self.user_access_admin_group_err_message)

        # Only Org Admin can remove role like this
        response = client.delete(url, format="json", **self.headers_org_admin)
        self.assertEqual(response.status_code, status.HTTP_204_NO_CONTENT)

    def test_list_groups_without_User_Access_Admin_success(self):
        """Test that non org admin without 'User Access administrator' role cannot list groups."""
        url = reverse("v1_management:group-list")
        client = APIClient()

        response = client.get(url, format="json", **self.headers_user_based_principal)
        self.assertEqual(response.status_code, status.HTTP_403_FORBIDDEN)
        self.assertEqual(response.data.get("errors")[0].get("detail"), self.no_permission_err_message)

        response = client.get(url, format="json", **self.headers_service_account_principal)
        self.assertEqual(response.status_code, status.HTTP_403_FORBIDDEN)
        self.assertEqual(response.data.get("errors")[0].get("detail"), self.no_permission_err_message)

    def test_list_groups_with_User_Access_Admin_success(self):
        """Test that non org admin with 'User Access administrator' role can list groups."""
        # Create a group with 'User Access administrator' role and add principals we use in headers
        group_with_UA_admin = self._create_group_with_user_access_administrator_role(self.tenant)
        group_with_UA_admin.principals.add(self.user_based_principal, self.service_account_principal)

        url = reverse("v1_management:group-list")
        client = APIClient()

        response = client.get(url, format="json", **self.headers_user_based_principal)
        self.assertEqual(response.status_code, status.HTTP_200_OK)

        response = client.get(url, format="json", **self.headers_service_account_principal)
        self.assertEqual(response.status_code, status.HTTP_200_OK)

    def test_read_group_without_User_Access_Admin_fail(self):
        """Test that non org admin without 'User Access administrator' role cannot read a group."""
        group = Group.objects.create(name="test group", tenant=self.tenant)

        url = reverse("v1_management:group-detail", kwargs={"uuid": group.uuid})
        client = APIClient()

        response = client.get(url, format="json", **self.headers_user_based_principal)
        self.assertEqual(response.status_code, status.HTTP_403_FORBIDDEN)
        self.assertEqual(response.data.get("errors")[0].get("detail"), self.no_permission_err_message)

        response = client.get(url, format="json", **self.headers_service_account_principal)
        self.assertEqual(response.status_code, status.HTTP_403_FORBIDDEN)
        self.assertEqual(response.data.get("errors")[0].get("detail"), self.no_permission_err_message)

        # Org Admin can read detail of a group
        response = client.get(url, format="json", **self.headers_org_admin)

        self.assertEqual(response.status_code, status.HTTP_200_OK)
        self.assertEqual(response.data.get("uuid"), str(group.uuid))

    def test_read_group_with_User_Access_Admin_success(self):
        """Test that non org admin with 'User Access administrator' role can read a group."""
        # Create a group with 'User Access administrator' role and add principals we use in headers
        group_with_UA_admin = self._create_group_with_user_access_administrator_role(self.tenant)
        group_with_UA_admin.principals.add(self.user_based_principal, self.service_account_principal)

        group = Group.objects.create(name="test group", tenant=self.tenant)

        url = reverse("v1_management:group-detail", kwargs={"uuid": group.uuid})
        client = APIClient()

        response = client.get(url, format="json", **self.headers_user_based_principal)
        self.assertEqual(response.status_code, status.HTTP_200_OK)
        self.assertEqual(response.data.get("uuid"), str(group.uuid))

        response = client.get(url, format="json", **self.headers_service_account_principal)
        self.assertEqual(response.status_code, status.HTTP_200_OK)
        self.assertEqual(response.data.get("uuid"), str(group.uuid))

    def test_read_group_with_scope_org_id_success(self):
        """
        Test that org admin and user with 'User Access administrator' role can list groups
        with '?scope=org_id' query param.
        """
        # Create a group with 'User Access administrator' role and add principals we use in headers
        group_with_UA_admin = self._create_group_with_user_access_administrator_role(self.tenant)
        group_with_UA_admin.principals.add(self.user_based_principal, self.service_account_principal)

        url = reverse("v1_management:group-list") + "?scope=org_id"
        client = APIClient()

        response = client.get(url, format="json", **self.headers_user_based_principal)
        self.assertEqual(response.status_code, status.HTTP_200_OK)

        response = client.get(url, format="json", **self.headers_service_account_principal)
        self.assertEqual(response.status_code, status.HTTP_200_OK)

        response = client.get(url, format="json", **self.headers_org_admin)
        self.assertEqual(response.status_code, status.HTTP_200_OK)

    def test_read_group_with_scope_org_id_fail(self):
        """
        Test that user without 'User Access administrator' role cannot list groups
        with '?scope=org_id' query param.
        """

        url = reverse("v1_management:group-list") + "?scope=org_id"
        client = APIClient()

        response = client.get(url, format="json", **self.headers_user_based_principal)
        self.assertEqual(response.status_code, status.HTTP_403_FORBIDDEN)
        self.assertEqual(response.data.get("errors")[0].get("detail"), self.no_permission_err_message)

        response = client.get(url, format="json", **self.headers_service_account_principal)
        self.assertEqual(response.status_code, status.HTTP_403_FORBIDDEN)
        self.assertEqual(response.data.get("errors")[0].get("detail"), self.no_permission_err_message)

    def test_read_group_with_scope_foo_fail(self):
        """
        Test that users cannot list groups with invalid '?scope=foo' query param.
        """
        url = reverse("v1_management:group-list") + "?scope=foo"
        client = APIClient()

        # The response for non admins is 403
        response = client.get(url, format="json", **self.headers_user_based_principal)
        self.assertEqual(response.status_code, status.HTTP_403_FORBIDDEN)
        self.assertEqual(response.data.get("errors")[0].get("detail"), self.no_permission_err_message)

        response = client.get(url, format="json", **self.headers_service_account_principal)
        self.assertEqual(response.status_code, status.HTTP_403_FORBIDDEN)
        self.assertEqual(response.data.get("errors")[0].get("detail"), self.no_permission_err_message)

        # Create a group with 'User Access administrator' role and add principals we use in headers
        group_with_UA_admin = self._create_group_with_user_access_administrator_role(self.tenant)
        group_with_UA_admin.principals.add(self.user_based_principal, self.service_account_principal)

        # The response for org admins and users with 'User Access administrator' role is 400
        response = client.get(url, format="json", **self.headers_user_based_principal)
        self.assertEqual(response.status_code, status.HTTP_400_BAD_REQUEST)
        self.assertEqual(response.data.get("errors")[0].get("detail"), self.invalid_value_for_scope_query_param)

        response = client.get(url, format="json", **self.headers_service_account_principal)
        self.assertEqual(response.status_code, status.HTTP_400_BAD_REQUEST)
        self.assertEqual(response.data.get("errors")[0].get("detail"), self.invalid_value_for_scope_query_param)

        response = client.get(url, format="json", **self.headers_org_admin)
        self.assertEqual(response.status_code, status.HTTP_400_BAD_REQUEST)
        self.assertEqual(response.data.get("errors")[0].get("detail"), self.invalid_value_for_scope_query_param)

    def test_read_group_with_scope_principal_success(self):
        """
        Test that users can list groups with '?scope=principal' query param.
        """
        url = reverse("v1_management:group-list") + "?scope=principal"
        client = APIClient()

        response = client.get(url, format="json", **self.headers_user_based_principal)
        self.assertEqual(response.status_code, status.HTTP_200_OK)
        self.assertEqual(len(response.data.get("data")), 0)

        response = client.get(url, format="json", **self.headers_service_account_principal)
        self.assertEqual(response.status_code, status.HTTP_200_OK)
        self.assertEqual(len(response.data.get("data")), 0)

        # Create a group with 'User Access administrator' role and add principals we use in headers
        group_with_UA_admin = self._create_group_with_user_access_administrator_role(self.tenant)
        group_with_UA_admin.principals.add(self.user_based_principal, self.service_account_principal)

        response = client.get(url, format="json", **self.headers_user_based_principal)
        self.assertEqual(response.status_code, status.HTTP_200_OK)
        self.assertEqual(len(response.data.get("data")), 1)
        self.assertEqual(response.data.get("data")[0]["uuid"], str(group_with_UA_admin.uuid))

        response = client.get(url, format="json", **self.headers_service_account_principal)
        self.assertEqual(response.status_code, status.HTTP_200_OK)
        self.assertEqual(len(response.data.get("data")), 1)
        self.assertEqual(response.data.get("data")[0]["uuid"], str(group_with_UA_admin.uuid))

        response = client.get(url, format="json", **self.headers_org_admin)
        self.assertEqual(response.status_code, status.HTTP_200_OK)
        self.assertEqual(len(response.data.get("data")), 0)

    @patch(
        "management.principal.proxy.PrincipalProxy.request_filtered_principals",
    )
    def test_read_group_with_username_and_scope_params(self, mock):
        """
        Test that user based principal with 'User Access administrator' role can list groups
        with '?username=<value>' query param and adding the 'scope' param in the query doesn't
        affect the response.
        """
        # Create a group with 'User Access administrator' role and add principals we use in headers
        group_with_UA_admin = self._create_group_with_user_access_administrator_role(self.tenant)
        group_with_UA_admin.principals.add(self.user_based_principal)

        mock.return_value = {
            "status_code": 200,
            "data": [
                {
                    "org_id": "100001",
                    "is_org_admin": False,
                    "is_internal": False,
                    "id": 52567473,
                    "username": self.user_based_principal.username,
                    "account_number": "1111111",
                    "is_active": True,
                }
            ],
        }

        # The usernames in header and in query are same
        client = APIClient()
        username_param = f"?username={self.user_based_principal.username}"
        url = reverse("v1_management:group-list") + username_param

        response = client.get(url, format="json", **self.headers_user_based_principal)
        self.assertEqual(response.status_code, status.HTTP_200_OK)
        self.assertEqual(len(response.data.get("data")), 1)

        # Adding the 'scope' param doesn't affect the response because the 'scope' param is ignored
        # when query contains the 'username' param
        for scope in ("org_id", "principal"):
            url_with_scope = url + f"&scope={scope}"
            response = client.get(url_with_scope, format="json", **self.headers_user_based_principal)
            self.assertEqual(response.status_code, status.HTTP_200_OK)
            self.assertEqual(len(response.data.get("data")), 1)

    @patch(
        "management.principal.proxy.PrincipalProxy.request_filtered_principals",
    )
    def test_read_group_with_username_param_and_user_based_rbac_admin(self, mock):
        """
        Test that user based principal with 'User Access administrator' role can list groups
        with '?username=<value>' query param.
        """
        # Create a group with 'User Access administrator' role and add principals we use in headers
        group_with_UA_admin = self._create_group_with_user_access_administrator_role(self.tenant)
        group_with_UA_admin.principals.add(self.user_based_principal)

        # The usernames in header and in query are same
        client = APIClient()
        mock.return_value = {
            "status_code": 200,
            "data": [
                {
                    "org_id": "100001",
                    "is_org_admin": False,
                    "is_internal": False,
                    "id": 52567473,
                    "username": self.user_based_principal.username,
                    "account_number": "1111111",
                    "is_active": True,
                }
            ],
        }
        username_param = f"?username={self.user_based_principal.username}"
        url = reverse("v1_management:group-list") + username_param
        response = client.get(url, format="json", **self.headers_user_based_principal)
        self.assertEqual(response.status_code, status.HTTP_200_OK)
        self.assertEqual(len(response.data.get("data")), 1)

        # The username in header and in query are not same
        username_param = f"?username={self.service_account_principal.username}"
        url = reverse("v1_management:group-list") + username_param
        response = client.get(url, format="json", **self.headers_user_based_principal)
        self.assertEqual(response.status_code, status.HTTP_200_OK)
        self.assertEqual(len(response.data.get("data")), 0)

    @patch(
        "management.principal.proxy.PrincipalProxy.request_filtered_principals",
    )
    def test_read_group_with_username_param_and_user_based_non_admin(self, mock):
        """
        Test that user based principal without 'User Access administrator' role can list groups
        with '?username=<value>' query param only for themselves.
        """
        # The usernames in header and in query are same
        client = APIClient()
        mock.return_value = {
            "status_code": 200,
            "data": [
                {
                    "org_id": "100001",
                    "is_org_admin": False,
                    "is_internal": False,
                    "id": 52567473,
                    "username": self.user_based_principal.username,
                    "account_number": "1111111",
                    "is_active": True,
                }
            ],
        }
        username_param = f"?username={self.user_based_principal.username}"
        url = reverse("v1_management:group-list") + username_param
        response = client.get(url, format="json", **self.headers_user_based_principal)
        self.assertEqual(response.status_code, status.HTTP_200_OK)
        self.assertEqual(len(response.data.get("data")), 0)

        # The username in header and in query are not same
        username_param = f"?username={self.service_account_principal.username}"
        url = reverse("v1_management:group-list") + username_param
        response = client.get(url, format="json", **self.headers_user_based_principal)
        self.assertEqual(response.status_code, status.HTTP_403_FORBIDDEN)
        self.assertEqual(response.data.get("errors")[0].get("detail"), self.no_permission_err_message)

    @patch(
        "management.principal.proxy.PrincipalProxy.request_filtered_principals",
    )
    def test_read_group_with_username_param_and_service_account_based_rbac_admin(self, mock):
        """
        Test that service account based principal with 'User Access administrator' role can list groups
        with '?username=<value>' query param.
        """
        # Create a group with 'User Access administrator' role and add principals we use in headers
        group_with_UA_admin = self._create_group_with_user_access_administrator_role(self.tenant)
        group_with_UA_admin.principals.add(self.service_account_principal)

        # The usernames in header and in query are same
        client = APIClient()

        username_param = f"?username={self.service_account_principal.username}"
        url = reverse("v1_management:group-list") + username_param
        response = client.get(url, format="json", **self.headers_service_account_principal)
        self.assertEqual(response.status_code, status.HTTP_200_OK)
        self.assertEqual(len(response.data.get("data")), 1)

        # The username in header and in query are not same
        mock.return_value = {
            "status_code": 200,
            "data": [
                {
                    "org_id": "100001",
                    "is_org_admin": False,
                    "is_internal": False,
                    "id": 52567473,
                    "username": self.user_based_principal.username,
                    "account_number": "1111111",
                    "is_active": True,
                }
            ],
        }
        username_param = f"?username={self.user_based_principal.username}"
        url = reverse("v1_management:group-list") + username_param
        response = client.get(url, format="json", **self.headers_service_account_principal)
        self.assertEqual(response.status_code, status.HTTP_200_OK)
        self.assertEqual(len(response.data.get("data")), 0)

    def test_read_group_with_username_param_and_service_account_based_non_admin(self):
        """
        Test that service account based principal without 'User Access administrator' role can list groups
        with '?username=<value>' query param only for themselves.
        """
        # The usernames in header and in query are same
        client = APIClient()
        username_param = f"?username={self.service_account_principal.username}"
        url = reverse("v1_management:group-list") + username_param
        response = client.get(url, format="json", **self.headers_service_account_principal)
        self.assertEqual(response.status_code, status.HTTP_200_OK)
        self.assertEqual(len(response.data.get("data")), 0)

        # The username in header and in query are not same
        username_param = f"?username={self.user_based_principal.username}"
        url = reverse("v1_management:group-list") + username_param
        response = client.get(url, format="json", **self.headers_service_account_principal)
        self.assertEqual(response.status_code, status.HTTP_403_FORBIDDEN)
        self.assertEqual(response.data.get("errors")[0].get("detail"), self.no_permission_err_message)

    def test_manipulate_with_group_with_rbac_read_permission(self):
        """
        Test that RBAC admin can manipulate with a group that contains RBAC viewer role.
        """
        # Create a group with 'User Access administrator' role and add principals we use in headers
        group_with_UA_admin = self._create_group_with_user_access_administrator_role(self.tenant)
        group_with_UA_admin.principals.add(self.user_based_principal, self.service_account_principal)

        # Create a group with RBAC viewer role
        group_with_RBAC_viewer = Group.objects.create(name="test group", tenant=self.tenant)
        permission = Permission.objects.create(permission="rbac:principal:read", tenant=self.tenant)
        role = Role.objects.create(tenant=self.tenant, name="User Access principal viewer")
        access = Access.objects.create(permission=permission, role=role, tenant=self.tenant)
        policy = Policy.objects.create(group=group_with_RBAC_viewer, name="RBAC viewer policy", tenant=self.tenant)
        policy.roles.add(role)
        policy.save()

        # RBAC admin cannot update group with 'User Access administrator' role
        url = reverse("v1_management:group-detail", kwargs={"uuid": group_with_UA_admin.uuid})
        request_body = {"name": "New name"}
        client = APIClient()

        response = client.put(url, request_body, format="json", **self.headers_user_based_principal)
        self.assertEqual(response.status_code, status.HTTP_400_BAD_REQUEST)
        self.assertEqual(response.data.get("errors")[0].get("detail"), self.user_access_admin_group_err_message)

        response = client.put(url, request_body, format="json", **self.headers_service_account_principal)
        self.assertEqual(response.status_code, status.HTTP_400_BAD_REQUEST)
        self.assertEqual(response.data.get("errors")[0].get("detail"), self.user_access_admin_group_err_message)

        # RBAC admin can update group with 'User Access principal viewer' role
        url = reverse("v1_management:group-detail", kwargs={"uuid": group_with_RBAC_viewer.uuid})

        response = client.put(url, request_body, format="json", **self.headers_user_based_principal)
        self.assertEqual(response.status_code, status.HTTP_200_OK)

        response = client.put(url, request_body, format="json", **self.headers_service_account_principal)
        self.assertEqual(response.status_code, status.HTTP_200_OK)

    def test_duplicate_entry_message(self):
        # Initial group creation
        request_body = {"name": "duplicateEntry"}
        url = reverse("group-list")

        with transaction.atomic():
            # Initial group creation
            response = self.client.post(url, request_body, format="json", **self.headers_org_admin)
            self.assertEqual(response.status_code, status.HTTP_201_CREATED)

            # Duplicate add attempt
            duplicate_response = self.client.post(url, request_body, format="json", **self.headers_org_admin)

            duplicate_response_data = json.loads(
                duplicate_response.content
            )  # Get the response data for the duplicate attempt

            # Validate the response content
            self.assertEqual(
                duplicate_response_data["detail"], "A group with this name already exists for this tenant"
            )
            self.assertEqual(duplicate_response_data["source"], "Group unique constraint violation error")
            self.assertEqual(duplicate_response.status_code, status.HTTP_400_BAD_REQUEST)<|MERGE_RESOLUTION|>--- conflicted
+++ resolved
@@ -862,11 +862,7 @@
     def test_delete_group_success(self, send_kafka_message, mock_method):
         """Test that we can delete an existing group."""
         with self.settings(NOTIFICATIONS_ENABLED=True):
-<<<<<<< HEAD
-            url = reverse("group-roles", kwargs={"uuid": self.group.uuid})
-=======
             url = reverse("v1_management:group-roles", kwargs={"uuid": self.group.uuid})
->>>>>>> 19e22b21
             request_body = {"roles": [self.role.uuid]}
 
             client = APIClient()
